--- conflicted
+++ resolved
@@ -153,17 +153,10 @@
     pub safe_slots_to_import_optimistically: u64,
 
     /*
-<<<<<<< HEAD
-     * Capella hard fork params
-     */
-    pub capella_fork_version: [u8; 4],
-    pub capella_fork_epoch: Option<Epoch>,
-=======
      * Eip4844 hard fork params
      */
+    pub eip4844_fork_version: [u8; 4],
     pub eip4844_fork_epoch: Option<Epoch>,
-    pub eip4844_fork_version: [u8; 4],
->>>>>>> 6f7d21c5
 
     /*
      * Networking
@@ -245,26 +238,17 @@
 
     /// Returns the name of the fork which is active at `epoch`.
     pub fn fork_name_at_epoch(&self, epoch: Epoch) -> ForkName {
-<<<<<<< HEAD
-        match self.capella_fork_epoch {
-            Some(fork_epoch) if epoch >= fork_epoch => ForkName::Capella,
-=======
         match self.eip4844_fork_epoch {
             Some(fork_epoch) if epoch >= fork_epoch => ForkName::Eip4844,
->>>>>>> 6f7d21c5
             _ => match self.bellatrix_fork_epoch {
                 Some(fork_epoch) if epoch >= fork_epoch => ForkName::Merge,
                 _ => match self.altair_fork_epoch {
                     Some(fork_epoch) if epoch >= fork_epoch => ForkName::Altair,
                     _ => ForkName::Base,
                 },
-<<<<<<< HEAD
-            },
-=======
             }
->>>>>>> 6f7d21c5
-        }
-        
+        }
+
     }
 
     /// Returns the fork version for a named fork.
@@ -273,11 +257,7 @@
             ForkName::Base => self.genesis_fork_version,
             ForkName::Altair => self.altair_fork_version,
             ForkName::Merge => self.bellatrix_fork_version,
-<<<<<<< HEAD
-            ForkName::Capella => self.capella_fork_version,
-=======
             ForkName::Eip4844 => self.eip4844_fork_version,
->>>>>>> 6f7d21c5
         }
     }
 
@@ -287,11 +267,7 @@
             ForkName::Base => Some(Epoch::new(0)),
             ForkName::Altair => self.altair_fork_epoch,
             ForkName::Merge => self.bellatrix_fork_epoch,
-<<<<<<< HEAD
-            ForkName::Capella => self.capella_fork_epoch,
-=======
             ForkName::Eip4844 => self.eip4844_fork_epoch,
->>>>>>> 6f7d21c5
         }
     }
 
@@ -301,11 +277,7 @@
             BeaconState::Base(_) => self.inactivity_penalty_quotient,
             BeaconState::Altair(_) => self.inactivity_penalty_quotient_altair,
             BeaconState::Merge(_) => self.inactivity_penalty_quotient_bellatrix,
-<<<<<<< HEAD
-            BeaconState::Capella(_) => self.inactivity_penalty_quotient_bellatrix,
-=======
             BeaconState::Eip4844(_) => self.inactivity_penalty_quotient_bellatrix,
->>>>>>> 6f7d21c5
         }
     }
 
@@ -318,11 +290,7 @@
             BeaconState::Base(_) => self.proportional_slashing_multiplier,
             BeaconState::Altair(_) => self.proportional_slashing_multiplier_altair,
             BeaconState::Merge(_) => self.proportional_slashing_multiplier_bellatrix,
-<<<<<<< HEAD
-            BeaconState::Capella(_) => self.proportional_slashing_multiplier_bellatrix,
-=======
             BeaconState::Eip4844(_) => self.proportional_slashing_multiplier_bellatrix,
->>>>>>> 6f7d21c5
         }
     }
 
@@ -335,11 +303,7 @@
             BeaconState::Base(_) => self.min_slashing_penalty_quotient,
             BeaconState::Altair(_) => self.min_slashing_penalty_quotient_altair,
             BeaconState::Merge(_) => self.min_slashing_penalty_quotient_bellatrix,
-<<<<<<< HEAD
-            BeaconState::Capella(_) => self.min_slashing_penalty_quotient_bellatrix,
-=======
             BeaconState::Eip4844(_) => self.min_slashing_penalty_quotient_bellatrix,
->>>>>>> 6f7d21c5
         }
     }
 
@@ -622,19 +586,11 @@
             safe_slots_to_import_optimistically: 128u64,
 
             /*
-<<<<<<< HEAD
-             * Capella hardfork params
-             */
-            //FIXME(sean)
-            capella_fork_version: [0x03, 0x00, 0x00, 0x00],
-            capella_fork_epoch: None,
-=======
              * Eip4844 hard fork params
              */
-            eip4844_fork_epoch: Some(Epoch::new(3)),
-            eip4844_fork_version: [0x83, 0x00, 0x0f, 0xfd],
-
->>>>>>> 6f7d21c5
+            eip4844_fork_version: [0x04, 0x00, 0x00, 0xfd],
+            eip4844_fork_epoch: Some(Epoch::new(u64::MAX)),
+
             /*
              * Network specific
              */
@@ -690,10 +646,10 @@
                 // `Uint256::MAX` which is `2*256- 1`.
                 .checked_add(Uint256::one())
                 .expect("addition does not overflow"),
-            // Capella
+            // Eip4844
             //FIXME(sean)
-            capella_fork_version: [0x03, 0x00, 0x00, 0x01],
-            capella_fork_epoch: None,
+            eip4844_fork_version: [0x03, 0x00, 0x00, 0x01],
+            eip4844_fork_epoch: None,
             // Other
             network_id: 2, // lighthouse testnet network id
             deposit_chain_id: 5,
@@ -849,14 +805,8 @@
             terminal_block_hash_activation_epoch: Epoch::new(u64::MAX),
             safe_slots_to_import_optimistically: 128u64,
 
-<<<<<<< HEAD
-            //FIXME(sean)
-            capella_fork_version: [0x03, 0x00, 0x00, 0x64],
-            capella_fork_epoch: None,
-=======
-            eip4844_fork_epoch: None,
-            eip4844_fork_version: [0x03, 0x00, 0x00, 0x64],
->>>>>>> 6f7d21c5
+            eip4844_fork_version: [0x04, 0x00, 0x00, 0x64],
+            eip4844_fork_epoch: Some(Epoch::new(u64::MAX)),
 
             /*
              * Network specific
@@ -933,15 +883,12 @@
     #[serde(deserialize_with = "deserialize_fork_epoch")]
     pub bellatrix_fork_epoch: Option<MaybeQuoted<Epoch>>,
 
-    // FIXME(sean): remove this default
-    #[serde(default = "default_capella_fork_version")]
+    #[serde(default = "default_eip4844_fork_version")]
     #[serde(with = "eth2_serde_utils::bytes_4_hex")]
-    capella_fork_version: [u8; 4],
-    // FIXME(sean): remove this default
-    #[serde(default = "default_capella_fork_epoch")]
+    eip4844_fork_version: [u8; 4],
     #[serde(serialize_with = "serialize_fork_epoch")]
     #[serde(deserialize_with = "deserialize_fork_epoch")]
-    pub capella_fork_epoch: Option<MaybeQuoted<Epoch>>,
+    pub eip4844_fork_epoch: Option<MaybeQuoted<Epoch>>,
 
     #[serde(with = "eth2_serde_utils::quoted_u64")]
     seconds_per_slot: u64,
@@ -980,7 +927,7 @@
     [0xff, 0xff, 0xff, 0xff]
 }
 
-fn default_capella_fork_version() -> [u8; 4] {
+fn default_eip4844_fork_version() -> [u8; 4] {
     // This value shouldn't be used.
     [0xff, 0xff, 0xff, 0xff]
 }
@@ -1081,9 +1028,9 @@
             bellatrix_fork_epoch: spec
                 .bellatrix_fork_epoch
                 .map(|epoch| MaybeQuoted { value: epoch }),
-            capella_fork_version: spec.capella_fork_version,
-            capella_fork_epoch: spec
-                .capella_fork_epoch
+            eip4844_fork_version: spec.eip4844_fork_version,
+            eip4844_fork_epoch: spec
+                .eip4844_fork_epoch
                 .map(|epoch| MaybeQuoted { value: epoch }),
 
             seconds_per_slot: spec.seconds_per_slot,
@@ -1130,8 +1077,8 @@
             altair_fork_epoch,
             bellatrix_fork_epoch,
             bellatrix_fork_version,
-            capella_fork_epoch,
-            capella_fork_version,
+            eip4844_fork_epoch,
+            eip4844_fork_version,
             seconds_per_slot,
             seconds_per_eth1_block,
             min_validator_withdrawability_delay,
@@ -1162,8 +1109,8 @@
             altair_fork_epoch: altair_fork_epoch.map(|q| q.value),
             bellatrix_fork_epoch: bellatrix_fork_epoch.map(|q| q.value),
             bellatrix_fork_version,
-            capella_fork_epoch: capella_fork_epoch.map(|q| q.value),
-            capella_fork_version,
+            eip4844_fork_epoch: eip4844_fork_epoch.map(|q| q.value),
+            eip4844_fork_version,
             seconds_per_slot,
             seconds_per_eth1_block,
             min_validator_withdrawability_delay,
