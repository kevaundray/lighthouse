//! Handles the encoding and decoding of pubsub messages.

use crate::types::{GossipEncoding, GossipKind, GossipTopic};
use crate::TopicHash;
use snap::raw::{decompress_len, Decoder, Encoder};
use ssz::{Decode, Encode};
use std::io::{Error, ErrorKind};
use std::sync::Arc;
use types::{
    Attestation, AttestationBase, AttestationElectra, AttesterSlashing, AttesterSlashingBase,
    AttesterSlashingElectra, BlobSidecar, DataColumnSidecar, DataColumnSubnetId, EthSpec,
    ForkContext, ForkName, LightClientFinalityUpdate, LightClientOptimisticUpdate,
    ProposerSlashing, SignedAggregateAndProof, SignedAggregateAndProofBase,
    SignedAggregateAndProofElectra, SignedBeaconBlock, SignedBeaconBlockAltair,
    SignedBeaconBlockBase, SignedBeaconBlockBellatrix, SignedBeaconBlockCapella,
    SignedBeaconBlockDeneb, SignedBeaconBlockElectra, SignedBlsToExecutionChange,
    SignedContributionAndProof, SignedVoluntaryExit, SubnetId, SyncCommitteeMessage, SyncSubnetId,
};

#[derive(Debug, Clone, PartialEq)]
pub enum PubsubMessage<E: EthSpec> {
    /// Gossipsub message providing notification of a new block.
    BeaconBlock(Arc<SignedBeaconBlock<E>>),
    /// Gossipsub message providing notification of a [`BlobSidecar`] along with the subnet id where it was received.
    BlobSidecar(Box<(u64, Arc<BlobSidecar<E>>)>),
    /// Gossipsub message providing notification of a [`DataColumnSidecar`] along with the subnet id where it was received.
    DataColumnSidecar(Box<(DataColumnSubnetId, Arc<DataColumnSidecar<E>>)>),
    /// Gossipsub message providing notification of a Aggregate attestation and associated proof.
    AggregateAndProofAttestation(Box<SignedAggregateAndProof<E>>),
    /// Gossipsub message providing notification of a raw un-aggregated attestation with its shard id.
    Attestation(Box<(SubnetId, Attestation<E>)>),
    /// Gossipsub message providing notification of a voluntary exit.
    VoluntaryExit(Box<SignedVoluntaryExit>),
    /// Gossipsub message providing notification of a new proposer slashing.
    ProposerSlashing(Box<ProposerSlashing>),
    /// Gossipsub message providing notification of a new attester slashing.
    AttesterSlashing(Box<AttesterSlashing<E>>),
    /// Gossipsub message providing notification of partially aggregated sync committee signatures.
    SignedContributionAndProof(Box<SignedContributionAndProof<E>>),
    /// Gossipsub message providing notification of unaggregated sync committee signatures with its subnet id.
    SyncCommitteeMessage(Box<(SyncSubnetId, SyncCommitteeMessage)>),
    /// Gossipsub message for BLS to execution change messages.
    BlsToExecutionChange(Box<SignedBlsToExecutionChange>),
    /// Gossipsub message providing notification of a light client finality update.
    LightClientFinalityUpdate(Box<LightClientFinalityUpdate<E>>),
    /// Gossipsub message providing notification of a light client optimistic update.
    LightClientOptimisticUpdate(Box<LightClientOptimisticUpdate<E>>),
}

// Implements the `DataTransform` trait of gossipsub to employ snappy compression
pub struct SnappyTransform {
    /// Sets the maximum size we allow gossipsub messages to decompress to.
    max_size_per_message: usize,
}

impl SnappyTransform {
    pub fn new(max_size_per_message: usize) -> Self {
        SnappyTransform {
            max_size_per_message,
        }
    }
}

impl gossipsub::DataTransform for SnappyTransform {
    // Provides the snappy decompression from RawGossipsubMessages
    fn inbound_transform(
        &self,
        raw_message: gossipsub::RawMessage,
    ) -> Result<gossipsub::Message, std::io::Error> {
        // check the length of the raw bytes
        let len = decompress_len(&raw_message.data)?;
        if len > self.max_size_per_message {
            return Err(Error::new(
                ErrorKind::InvalidData,
                "ssz_snappy decoded data > GOSSIP_MAX_SIZE",
            ));
        }

        let mut decoder = Decoder::new();
        let decompressed_data = decoder.decompress_vec(&raw_message.data)?;

        // Build the GossipsubMessage struct
        Ok(gossipsub::Message {
            source: raw_message.source,
            data: decompressed_data,
            sequence_number: raw_message.sequence_number,
            topic: raw_message.topic,
        })
    }

    /// Provides the snappy compression logic to gossipsub.
    fn outbound_transform(
        &self,
        _topic: &TopicHash,
        data: Vec<u8>,
    ) -> Result<Vec<u8>, std::io::Error> {
        // Currently we are not employing topic-based compression. Everything is expected to be
        // snappy compressed.
        if data.len() > self.max_size_per_message {
            return Err(Error::new(
                ErrorKind::InvalidData,
                "ssz_snappy Encoded data > GOSSIP_MAX_SIZE",
            ));
        }
        let mut encoder = Encoder::new();
        encoder.compress_vec(&data).map_err(Into::into)
    }
}

impl<E: EthSpec> PubsubMessage<E> {
    /// Returns the topics that each pubsub message will be sent across, given a supported
    /// gossipsub encoding and fork version.
    pub fn topics(&self, encoding: GossipEncoding, fork_version: [u8; 4]) -> Vec<GossipTopic> {
        vec![GossipTopic::new(self.kind(), encoding, fork_version)]
    }

    /// Returns the kind of gossipsub topic associated with the message.
    pub fn kind(&self) -> GossipKind {
        match self {
            PubsubMessage::BeaconBlock(_) => GossipKind::BeaconBlock,
            PubsubMessage::BlobSidecar(blob_sidecar_data) => {
                GossipKind::BlobSidecar(blob_sidecar_data.0)
            }
            PubsubMessage::DataColumnSidecar(column_sidecar_data) => {
                GossipKind::DataColumnSidecar(column_sidecar_data.0)
            }
            PubsubMessage::AggregateAndProofAttestation(_) => GossipKind::BeaconAggregateAndProof,
            PubsubMessage::Attestation(attestation_data) => {
                GossipKind::Attestation(attestation_data.0)
            }
            PubsubMessage::VoluntaryExit(_) => GossipKind::VoluntaryExit,
            PubsubMessage::ProposerSlashing(_) => GossipKind::ProposerSlashing,
            PubsubMessage::AttesterSlashing(_) => GossipKind::AttesterSlashing,
            PubsubMessage::SignedContributionAndProof(_) => GossipKind::SignedContributionAndProof,
            PubsubMessage::SyncCommitteeMessage(data) => GossipKind::SyncCommitteeMessage(data.0),
            PubsubMessage::BlsToExecutionChange(_) => GossipKind::BlsToExecutionChange,
            PubsubMessage::LightClientFinalityUpdate(_) => GossipKind::LightClientFinalityUpdate,
            PubsubMessage::LightClientOptimisticUpdate(_) => {
                GossipKind::LightClientOptimisticUpdate
            }
        }
    }

    /// This decodes `data` into a `PubsubMessage` given a topic.
    /* Note: This is assuming we are not hashing topics. If we choose to hash topics, these will
     * need to be modified.
     */
    pub fn decode(
        topic: &TopicHash,
        data: &[u8],
        fork_context: &ForkContext,
    ) -> Result<Self, String> {
        match GossipTopic::decode(topic.as_str()) {
            Err(_) => Err(format!("Unknown gossipsub topic: {:?}", topic)),
            Ok(gossip_topic) => {
                // All topics are currently expected to be compressed and decompressed with snappy.
                // This is done in the `SnappyTransform` struct.
                // Therefore compression has already been handled for us by the time we are
                // decoding the objects here.

                // the ssz decoders
                match gossip_topic.kind() {
                    GossipKind::BeaconAggregateAndProof => {
                        let signed_aggregate_and_proof =
                            match fork_context.from_context_bytes(gossip_topic.fork_digest) {
                                Some(&fork_name) => {
                                    if fork_name.electra_enabled() {
                                        SignedAggregateAndProof::Electra(
                                            SignedAggregateAndProofElectra::from_ssz_bytes(data)
                                                .map_err(|e| format!("{:?}", e))?,
                                        )
                                    } else {
                                        SignedAggregateAndProof::Base(
                                            SignedAggregateAndProofBase::from_ssz_bytes(data)
                                                .map_err(|e| format!("{:?}", e))?,
                                        )
                                    }
                                }
                                None => {
                                    return Err(format!(
                                        "Unknown gossipsub fork digest: {:?}",
                                        gossip_topic.fork_digest
                                    ))
                                }
                            };
                        Ok(PubsubMessage::AggregateAndProofAttestation(Box::new(
                            signed_aggregate_and_proof,
                        )))
                    }
                    GossipKind::Attestation(subnet_id) => {
                        let attestation =
                            match fork_context.from_context_bytes(gossip_topic.fork_digest) {
                                Some(&fork_name) => {
                                    if fork_name.electra_enabled() {
                                        Attestation::Electra(
                                            AttestationElectra::from_ssz_bytes(data)
                                                .map_err(|e| format!("{:?}", e))?,
                                        )
                                    } else {
                                        Attestation::Base(
                                            AttestationBase::from_ssz_bytes(data)
                                                .map_err(|e| format!("{:?}", e))?,
                                        )
                                    }
                                }
                                None => {
                                    return Err(format!(
                                        "Unknown gossipsub fork digest: {:?}",
                                        gossip_topic.fork_digest
                                    ))
                                }
                            };
                        Ok(PubsubMessage::Attestation(Box::new((
                            *subnet_id,
                            attestation,
                        ))))
                    }
                    GossipKind::BeaconBlock => {
                        let beacon_block =
                            match fork_context.from_context_bytes(gossip_topic.fork_digest) {
                                Some(ForkName::Base) => SignedBeaconBlock::<E>::Base(
                                    SignedBeaconBlockBase::from_ssz_bytes(data)
                                        .map_err(|e| format!("{:?}", e))?,
                                ),
                                Some(ForkName::Altair) => SignedBeaconBlock::<E>::Altair(
                                    SignedBeaconBlockAltair::from_ssz_bytes(data)
                                        .map_err(|e| format!("{:?}", e))?,
                                ),
                                Some(ForkName::Bellatrix) => SignedBeaconBlock::<E>::Bellatrix(
                                    SignedBeaconBlockBellatrix::from_ssz_bytes(data)
                                        .map_err(|e| format!("{:?}", e))?,
                                ),
                                Some(ForkName::Capella) => SignedBeaconBlock::<E>::Capella(
                                    SignedBeaconBlockCapella::from_ssz_bytes(data)
                                        .map_err(|e| format!("{:?}", e))?,
                                ),
                                Some(ForkName::Deneb) => SignedBeaconBlock::<E>::Deneb(
                                    SignedBeaconBlockDeneb::from_ssz_bytes(data)
                                        .map_err(|e| format!("{:?}", e))?,
                                ),
                                Some(ForkName::Electra) => SignedBeaconBlock::<E>::Electra(
                                    SignedBeaconBlockElectra::from_ssz_bytes(data)
                                        .map_err(|e| format!("{:?}", e))?,
                                ),
                                None => {
                                    return Err(format!(
                                        "Unknown gossipsub fork digest: {:?}",
                                        gossip_topic.fork_digest
                                    ))
                                }
                            };
                        Ok(PubsubMessage::BeaconBlock(Arc::new(beacon_block)))
                    }
                    GossipKind::BlobSidecar(blob_index) => {
                        match fork_context.from_context_bytes(gossip_topic.fork_digest) {
                            Some(ForkName::Deneb | ForkName::Electra) => {
                                let blob_sidecar = Arc::new(
                                    BlobSidecar::from_ssz_bytes(data)
                                        .map_err(|e| format!("{:?}", e))?,
                                );
                                Ok(PubsubMessage::BlobSidecar(Box::new((
                                    *blob_index,
                                    blob_sidecar,
                                ))))
                            }
                            Some(
                                ForkName::Base
                                | ForkName::Altair
                                | ForkName::Bellatrix
                                | ForkName::Capella,
                            )
                            | None => Err(format!(
                                "beacon_blobs_and_sidecar topic invalid for given fork digest {:?}",
                                gossip_topic.fork_digest
                            )),
                        }
                    }
                    GossipKind::DataColumnSidecar(subnet_id) => {
                        match fork_context.from_context_bytes(gossip_topic.fork_digest) {
<<<<<<< HEAD
                            Some(ForkName::Deneb | ForkName::Electra) => {
=======
                            // TODO(das): Remove Deneb fork
                            Some(fork) if fork.deneb_enabled() => {
>>>>>>> 96b00ef6
                                let col_sidecar = Arc::new(
                                    DataColumnSidecar::from_ssz_bytes(data)
                                        .map_err(|e| format!("{:?}", e))?,
                                );
<<<<<<< HEAD
                                Ok(PubsubMessage::DataColumnSidecar(Box::new((
                                    *subnet_id,
                                    col_sidecar,
                                ))))
                            }
                            Some(
                                ForkName::Base
                                | ForkName::Altair
                                | ForkName::Bellatrix
                                | ForkName::Capella,
                            )
                            | None => Err(format!(
=======
                                let peer_das_enabled =
                                    fork_context.spec.is_peer_das_enabled_for_epoch(
                                        col_sidecar.slot().epoch(E::slots_per_epoch()),
                                    );
                                if peer_das_enabled {
                                    Ok(PubsubMessage::DataColumnSidecar(Box::new((
                                        *subnet_id,
                                        col_sidecar,
                                    ))))
                                } else {
                                    Err(format!(
                                        "data_column_sidecar topic invalid for given fork digest {:?}",
                                        gossip_topic.fork_digest
                                    ))
                                }
                            }
                            Some(_) | None => Err(format!(
>>>>>>> 96b00ef6
                                "data_column_sidecar topic invalid for given fork digest {:?}",
                                gossip_topic.fork_digest
                            )),
                        }
                    }
                    GossipKind::VoluntaryExit => {
                        let voluntary_exit = SignedVoluntaryExit::from_ssz_bytes(data)
                            .map_err(|e| format!("{:?}", e))?;
                        Ok(PubsubMessage::VoluntaryExit(Box::new(voluntary_exit)))
                    }
                    GossipKind::ProposerSlashing => {
                        let proposer_slashing = ProposerSlashing::from_ssz_bytes(data)
                            .map_err(|e| format!("{:?}", e))?;
                        Ok(PubsubMessage::ProposerSlashing(Box::new(proposer_slashing)))
                    }
                    GossipKind::AttesterSlashing => {
                        let attester_slashing =
                            match fork_context.from_context_bytes(gossip_topic.fork_digest) {
                                Some(&fork_name) => {
                                    if fork_name.electra_enabled() {
                                        AttesterSlashing::Electra(
                                            AttesterSlashingElectra::from_ssz_bytes(data)
                                                .map_err(|e| format!("{:?}", e))?,
                                        )
                                    } else {
                                        AttesterSlashing::Base(
                                            AttesterSlashingBase::from_ssz_bytes(data)
                                                .map_err(|e| format!("{:?}", e))?,
                                        )
                                    }
                                }
                                None => {
                                    return Err(format!(
                                        "Unknown gossipsub fork digest: {:?}",
                                        gossip_topic.fork_digest
                                    ))
                                }
                            };
                        Ok(PubsubMessage::AttesterSlashing(Box::new(attester_slashing)))
                    }
                    GossipKind::SignedContributionAndProof => {
                        let sync_aggregate = SignedContributionAndProof::from_ssz_bytes(data)
                            .map_err(|e| format!("{:?}", e))?;
                        Ok(PubsubMessage::SignedContributionAndProof(Box::new(
                            sync_aggregate,
                        )))
                    }
                    GossipKind::SyncCommitteeMessage(subnet_id) => {
                        let sync_committee = SyncCommitteeMessage::from_ssz_bytes(data)
                            .map_err(|e| format!("{:?}", e))?;
                        Ok(PubsubMessage::SyncCommitteeMessage(Box::new((
                            *subnet_id,
                            sync_committee,
                        ))))
                    }
                    GossipKind::BlsToExecutionChange => {
                        let bls_to_execution_change =
                            SignedBlsToExecutionChange::from_ssz_bytes(data)
                                .map_err(|e| format!("{:?}", e))?;
                        Ok(PubsubMessage::BlsToExecutionChange(Box::new(
                            bls_to_execution_change,
                        )))
                    }
                    GossipKind::LightClientFinalityUpdate => {
                        let light_client_finality_update = match fork_context.from_context_bytes(gossip_topic.fork_digest) {
                            Some(&fork_name) => {
                                    LightClientFinalityUpdate::from_ssz_bytes(data, fork_name)
                                    .map_err(|e| format!("{:?}", e))?
                            },
                            None => return Err(format!(
                                "light_client_finality_update topic invalid for given fork digest {:?}",
                                gossip_topic.fork_digest
                            )),
                        };
                        Ok(PubsubMessage::LightClientFinalityUpdate(Box::new(
                            light_client_finality_update,
                        )))
                    }
                    GossipKind::LightClientOptimisticUpdate => {
                        let light_client_optimistic_update = match fork_context.from_context_bytes(gossip_topic.fork_digest) {
                            Some(&fork_name) => {
                                LightClientOptimisticUpdate::from_ssz_bytes(data, fork_name)
                                .map_err(|e| format!("{:?}", e))?
                            },
                            None => return Err(format!(
                                "light_client_optimistic_update topic invalid for given fork digest {:?}",
                                gossip_topic.fork_digest
                            )),
                        };
                        Ok(PubsubMessage::LightClientOptimisticUpdate(Box::new(
                            light_client_optimistic_update,
                        )))
                    }
                }
            }
        }
    }

    /// Encodes a `PubsubMessage` based on the topic encodings. The first known encoding is used. If
    /// no encoding is known, and error is returned.
    pub fn encode(&self, _encoding: GossipEncoding) -> Vec<u8> {
        // Currently do not employ encoding strategies based on the topic. All messages are ssz
        // encoded.
        // Also note, that the compression is handled by the `SnappyTransform` struct. Gossipsub will compress the
        // messages for us.
        match &self {
            PubsubMessage::BeaconBlock(data) => data.as_ssz_bytes(),
            PubsubMessage::BlobSidecar(data) => data.1.as_ssz_bytes(),
            PubsubMessage::DataColumnSidecar(data) => data.1.as_ssz_bytes(),
            PubsubMessage::AggregateAndProofAttestation(data) => data.as_ssz_bytes(),
            PubsubMessage::VoluntaryExit(data) => data.as_ssz_bytes(),
            PubsubMessage::ProposerSlashing(data) => data.as_ssz_bytes(),
            PubsubMessage::AttesterSlashing(data) => data.as_ssz_bytes(),
            PubsubMessage::Attestation(data) => data.1.as_ssz_bytes(),
            PubsubMessage::SignedContributionAndProof(data) => data.as_ssz_bytes(),
            PubsubMessage::SyncCommitteeMessage(data) => data.1.as_ssz_bytes(),
            PubsubMessage::BlsToExecutionChange(data) => data.as_ssz_bytes(),
            PubsubMessage::LightClientFinalityUpdate(data) => data.as_ssz_bytes(),
            PubsubMessage::LightClientOptimisticUpdate(data) => data.as_ssz_bytes(),
        }
    }
}

impl<E: EthSpec> std::fmt::Display for PubsubMessage<E> {
    fn fmt(&self, f: &mut std::fmt::Formatter<'_>) -> std::fmt::Result {
        match self {
            PubsubMessage::BeaconBlock(block) => write!(
                f,
                "Beacon Block: slot: {}, proposer_index: {}",
                block.slot(),
                block.message().proposer_index()
            ),
            PubsubMessage::BlobSidecar(data) => write!(
                f,
                "BlobSidecar: slot: {}, blob index: {}",
                data.1.slot(),
                data.1.index,
            ),
            PubsubMessage::DataColumnSidecar(data) => write!(
                f,
                "DataColumnSidecar: slot: {}, column index: {}",
                data.1.slot(),
                data.1.index,
            ),
            PubsubMessage::AggregateAndProofAttestation(att) => write!(
                f,
                "Aggregate and Proof: slot: {}, index: {:?}, aggregator_index: {}",
                att.message().aggregate().data().slot,
                att.message().aggregate().committee_index(),
                att.message().aggregator_index(),
            ),
            PubsubMessage::Attestation(data) => write!(
                f,
                "Attestation: subnet_id: {}, attestation_slot: {}, attestation_index: {:?}",
                *data.0,
                data.1.data().slot,
                data.1.committee_index(),
            ),
            PubsubMessage::VoluntaryExit(_data) => write!(f, "Voluntary Exit"),
            PubsubMessage::ProposerSlashing(_data) => write!(f, "Proposer Slashing"),
            PubsubMessage::AttesterSlashing(_data) => write!(f, "Attester Slashing"),
            PubsubMessage::SignedContributionAndProof(_) => {
                write!(f, "Signed Contribution and Proof")
            }
            PubsubMessage::SyncCommitteeMessage(data) => {
                write!(f, "Sync committee message: subnet_id: {}", *data.0)
            }
            PubsubMessage::BlsToExecutionChange(data) => {
                write!(
                    f,
                    "Signed BLS to execution change: validator_index: {}, address: {:?}",
                    data.message.validator_index, data.message.to_execution_address
                )
            }
            PubsubMessage::LightClientFinalityUpdate(_data) => {
                write!(f, "Light CLient Finality Update")
            }
            PubsubMessage::LightClientOptimisticUpdate(_data) => {
                write!(f, "Light CLient Optimistic Update")
            }
        }
    }
}<|MERGE_RESOLUTION|>--- conflicted
+++ resolved
@@ -277,30 +277,12 @@
                     }
                     GossipKind::DataColumnSidecar(subnet_id) => {
                         match fork_context.from_context_bytes(gossip_topic.fork_digest) {
-<<<<<<< HEAD
-                            Some(ForkName::Deneb | ForkName::Electra) => {
-=======
                             // TODO(das): Remove Deneb fork
                             Some(fork) if fork.deneb_enabled() => {
->>>>>>> 96b00ef6
                                 let col_sidecar = Arc::new(
                                     DataColumnSidecar::from_ssz_bytes(data)
                                         .map_err(|e| format!("{:?}", e))?,
                                 );
-<<<<<<< HEAD
-                                Ok(PubsubMessage::DataColumnSidecar(Box::new((
-                                    *subnet_id,
-                                    col_sidecar,
-                                ))))
-                            }
-                            Some(
-                                ForkName::Base
-                                | ForkName::Altair
-                                | ForkName::Bellatrix
-                                | ForkName::Capella,
-                            )
-                            | None => Err(format!(
-=======
                                 let peer_das_enabled =
                                     fork_context.spec.is_peer_das_enabled_for_epoch(
                                         col_sidecar.slot().epoch(E::slots_per_epoch()),
@@ -318,7 +300,6 @@
                                 }
                             }
                             Some(_) | None => Err(format!(
->>>>>>> 96b00ef6
                                 "data_column_sidecar topic invalid for given fork digest {:?}",
                                 gossip_topic.fork_digest
                             )),
