--- conflicted
+++ resolved
@@ -200,11 +200,7 @@
         let expire_timeout = match topic.kind() {
             GossipKind::BeaconBlock => self.beacon_block,
             GossipKind::BlobSidecar(_) => self.blob_sidecar,
-<<<<<<< HEAD
-            GossipKind::DataColumnSidecar(_) => self.blob_sidecar,
-=======
             GossipKind::DataColumnSidecar(_) => self.data_column_sidecar,
->>>>>>> 96b00ef6
             GossipKind::BeaconAggregateAndProof => self.aggregates,
             GossipKind::Attestation(_) => self.attestation,
             GossipKind::VoluntaryExit => self.voluntary_exit,
