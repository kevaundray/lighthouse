use super::common::ResponseType;
use super::{BlockComponent, PeerId, SINGLE_BLOCK_LOOKUP_MAX_ATTEMPTS};
use crate::sync::block_lookups::common::RequestState;
use crate::sync::block_lookups::Id;
<<<<<<< HEAD
use crate::sync::network_context::{LookupRequestResult, PeerGroup, SyncNetworkContext};
use beacon_chain::data_column_verification::CustodyDataColumn;
=======
use crate::sync::network_context::{LookupRequestResult, ReqId, SyncNetworkContext};
>>>>>>> ce66ab37
use beacon_chain::BeaconChainTypes;
use rand::seq::IteratorRandom;
use std::collections::HashSet;
use std::fmt::Debug;
use std::sync::Arc;
use std::time::Duration;
use store::Hash256;
use strum::IntoStaticStr;
use types::blob_sidecar::FixedBlobSidecarList;
use types::{EthSpec, SignedBeaconBlock};

// Dedicated enum for LookupResult to force its usage
#[must_use = "LookupResult must be handled with on_lookup_result"]
pub enum LookupResult {
    /// Lookup completed successfully
    Completed,
    /// Lookup is expecting some future event from the network
    Pending,
}

#[derive(Debug, PartialEq, Eq, IntoStaticStr)]
pub enum LookupRequestError {
    /// Too many failed attempts
    TooManyAttempts {
        /// The failed attempts were primarily due to processing failures.
        cannot_process: bool,
    },
    /// No peers left to serve this lookup
    NoPeers,
    /// Error sending event to network or beacon processor
    SendFailed(&'static str),
    /// Inconsistent lookup request state
    BadState(String),
    /// Lookup failed for some other reason and should be dropped
    Failed,
    /// Attempted to retrieve a not known lookup id
    UnknownLookup,
    /// Received a download result for a different request id than the in-flight request.
    /// There should only exist a single request at a time. Having multiple requests is a bug and
    /// can result in undefined state, so it's treated as a hard error and the lookup is dropped.
    UnexpectedRequestId {
        expected_req_id: ReqId,
        req_id: ReqId,
    },
}

pub struct SingleBlockLookup<T: BeaconChainTypes> {
    pub id: Id,
    pub block_request_state: BlockRequestState<T::EthSpec>,
    pub blob_request_state: BlobRequestState<T::EthSpec>,
    pub custody_request_state: CustodyRequestState<T::EthSpec>,
    block_root: Hash256,
    awaiting_parent: Option<Hash256>,
    /// Peers that claim to have imported this block
    peers: HashSet<PeerId>,
}

impl<T: BeaconChainTypes> SingleBlockLookup<T> {
    pub fn new(
        requested_block_root: Hash256,
        peers: &[PeerId],
        id: Id,
        awaiting_parent: Option<Hash256>,
    ) -> Self {
        Self {
            id,
            block_request_state: BlockRequestState::new(requested_block_root),
            blob_request_state: BlobRequestState::new(requested_block_root),
            custody_request_state: CustodyRequestState::new(requested_block_root),
            block_root: requested_block_root,
            awaiting_parent,
            peers: peers.iter().copied().collect(),
        }
    }

    /// Get the block root that is being requested.
    pub fn block_root(&self) -> Hash256 {
        self.block_root
    }

    pub fn awaiting_parent(&self) -> Option<Hash256> {
        self.awaiting_parent
    }

    /// Mark this lookup as awaiting a parent lookup from being processed. Meanwhile don't send
    /// components for processing.
    pub fn set_awaiting_parent(&mut self, parent_root: Hash256) {
        self.awaiting_parent = Some(parent_root)
    }

    /// Mark this lookup as no longer awaiting a parent lookup. Components can be sent for
    /// processing.
    pub fn resolve_awaiting_parent(&mut self) {
        self.awaiting_parent = None;
    }

    /// Maybe insert a verified response into this lookup. Returns true if imported
    pub fn add_child_components(&mut self, block_component: BlockComponent<T::EthSpec>) -> bool {
        match block_component {
            BlockComponent::Block(block) => self
                .block_request_state
                .state
                .insert_verified_response(block),
            BlockComponent::Blob(_) => {
                // For now ignore single blobs, as the blob request state assumes all blobs are
                // attributed to the same peer = the peer serving the remaining blobs. Ignoring this
                // block component has a minor effect, causing the node to re-request this blob
                // once the parent chain is successfully resolved
                false
            }
        }
    }

    /// Check the block root matches the requested block root.
    pub fn is_for_block(&self, block_root: Hash256) -> bool {
        self.block_root() == block_root
    }

    /// Get all unique peers across block and blob requests.
    pub fn all_peers(&self) -> impl Iterator<Item = &PeerId> + '_ {
        self.peers.iter()
    }

    /// Makes progress on all requests of this lookup. Any error is not recoverable and must result
    /// in dropping the lookup. May mark the lookup as completed.
    pub fn continue_requests(
        &mut self,
        cx: &mut SyncNetworkContext<T>,
    ) -> Result<LookupResult, LookupRequestError> {
        // TODO: Check what's necessary to download, specially for blobs
        self.continue_request::<BlockRequestState<T::EthSpec>>(cx)?;
        self.continue_request::<BlobRequestState<T::EthSpec>>(cx)?;
        self.continue_request::<CustodyRequestState<T::EthSpec>>(cx)?;

        // If all components of this lookup are already processed, there will be no future events
        // that can make progress so it must be dropped. Consider the lookup completed.
        // This case can happen if we receive the components from gossip during a retry.
        if self.block_request_state.state.is_processed()
            && self.blob_request_state.state.is_processed()
            && self.custody_request_state.state.is_processed()
        {
            Ok(LookupResult::Completed)
        } else {
            Ok(LookupResult::Pending)
        }
    }

    /// Potentially makes progress on this request if it's in a progress-able state
    fn continue_request<R: RequestState<T>>(
        &mut self,
        cx: &mut SyncNetworkContext<T>,
    ) -> Result<(), LookupRequestError> {
        let id = self.id;
        let awaiting_parent = self.awaiting_parent.is_some();
        let block_is_processed = self.block_request_state.state.is_processed();
        let request = R::request_state_mut(self);

        // Attempt to progress awaiting downloads
        if request.get_state().is_awaiting_download() {
            let downloaded_block_expected_blobs = self
                .block_request_state
                .state
                .peek_downloaded_data()
                .map(|block| block.num_expected_blobs());

            let Some(peer_id) = self.get_rand_available_peer() else {
                if awaiting_parent {
                    // Allow lookups awaiting for a parent to have zero peers. If when the parent
                    // resolve they still have zero peers the lookup will fail gracefully.
                    return Ok(());
                } else {
                    return Err(LookupRequestError::NoPeers);
                }
            };

            let request = R::request_state_mut(self);

            // Verify the current request has not exceeded the maximum number of attempts.
            let request_state = request.get_state();
            if request_state.failed_attempts() >= SINGLE_BLOCK_LOOKUP_MAX_ATTEMPTS {
                let cannot_process = request_state.more_failed_processing_attempts();
                return Err(LookupRequestError::TooManyAttempts { cannot_process });
            }

<<<<<<< HEAD
            match request.make_request(id, peer_id, downloaded_block_expected_blobs, cx)? {
                LookupRequestResult::RequestSent => request.get_state_mut().on_download_start()?,
=======
            let Some(peer_id) = request.get_state_mut().use_rand_available_peer() else {
                if awaiting_parent {
                    // Allow lookups awaiting for a parent to have zero peers. If when the parent
                    // resolve they still have zero peers the lookup will fail gracefully.
                    return Ok(());
                } else {
                    return Err(LookupRequestError::NoPeers);
                }
            };

            match request.make_request(id, peer_id, downloaded_block_expected_blobs, cx)? {
                LookupRequestResult::RequestSent(req_id) => {
                    request.get_state_mut().on_download_start(req_id)?
                }
>>>>>>> ce66ab37
                LookupRequestResult::NoRequestNeeded => {
                    request.get_state_mut().on_completed_request()?
                }
                // Sync will receive a future event to make progress on the request, do nothing now
                LookupRequestResult::Pending => return Ok(()),
            }

        // Otherwise, attempt to progress awaiting processing
        // If this request is awaiting a parent lookup to be processed, do not send for processing.
        // The request will be rejected with unknown parent error.
        } else if !awaiting_parent
            && (block_is_processed || matches!(R::response_type(), ResponseType::Block))
        {
            // maybe_start_processing returns Some if state == AwaitingProcess. This pattern is
            // useful to conditionally access the result data.
            if let Some(result) = request.get_state_mut().maybe_start_processing() {
                return R::send_for_processing(id, result, cx);
            }
        }

        Ok(())
    }

    /// Add peer to all request states. The peer must be able to serve this request.
    /// Returns true if the peer was newly inserted into some request state.
    pub fn add_peer(&mut self, peer_id: PeerId) -> bool {
        self.peers.insert(peer_id)
    }

    /// Returns true if the block has already been downloaded.
    pub fn both_components_processed(&self) -> bool {
        self.block_request_state.state.is_processed()
            && self.blob_request_state.state.is_processed()
            && self.custody_request_state.state.is_processed()
    }

    /// Remove peer from available peers. Return true if there are no more available peers and all
    /// requests are not expecting any future event (AwaitingDownload).
    pub fn remove_peer(&mut self, peer_id: &PeerId) -> bool {
        self.peers.remove(peer_id);

        self.peers.is_empty()
            && self.block_request_state.state.is_awaiting_download()
            && self.blob_request_state.state.is_awaiting_download()
            && self.custody_request_state.state.is_awaiting_download()
    }

    /// Selects a random peer from available peers if any, inserts it in used peers and returns it.
    pub fn get_rand_available_peer(&mut self) -> Option<PeerId> {
        self.peers.iter().choose(&mut rand::thread_rng()).copied()
    }
}

/// The state of the blob request component of a `SingleBlockLookup`.
pub struct BlobRequestState<E: EthSpec> {
    pub block_root: Hash256,
    pub state: SingleLookupRequestState<FixedBlobSidecarList<E>>,
}

impl<E: EthSpec> BlobRequestState<E> {
    pub fn new(block_root: Hash256) -> Self {
        Self {
            block_root,
            state: SingleLookupRequestState::new(),
        }
    }
}

/// The state of the blob request component of a `SingleBlockLookup`.
pub struct CustodyRequestState<E: EthSpec> {
    pub block_root: Hash256,
    pub state: SingleLookupRequestState<Vec<CustodyDataColumn<E>>>,
}

impl<E: EthSpec> CustodyRequestState<E> {
    pub fn new(block_root: Hash256) -> Self {
        Self {
            block_root,
            state: SingleLookupRequestState::new(),
        }
    }
}

/// The state of the block request component of a `SingleBlockLookup`.
pub struct BlockRequestState<E: EthSpec> {
    pub requested_block_root: Hash256,
    pub state: SingleLookupRequestState<Arc<SignedBeaconBlock<E>>>,
}

impl<E: EthSpec> BlockRequestState<E> {
    pub fn new(block_root: Hash256) -> Self {
        Self {
            requested_block_root: block_root,
            state: SingleLookupRequestState::new(),
        }
    }
}

#[derive(Debug, Clone)]
pub struct DownloadResult<T: Clone> {
    pub value: T,
    pub block_root: Hash256,
    pub seen_timestamp: Duration,
    pub peer_group: PeerGroup,
}

<<<<<<< HEAD
#[derive(Debug, IntoStaticStr)]
=======
#[derive(Debug, PartialEq, Eq, IntoStaticStr)]
>>>>>>> ce66ab37
pub enum State<T: Clone> {
    AwaitingDownload,
    Downloading(ReqId),
    AwaitingProcess(DownloadResult<T>),
    /// Request is processing, sent by lookup sync
    Processing(DownloadResult<T>),
    /// Request is processed:
    /// - `Processed(Some)` if lookup sync downloaded and sent to process this request
    /// - `Processed(None)` if another source (i.e. gossip) sent this component for processing
<<<<<<< HEAD
    Processed(Option<PeerGroup>),
=======
    Processed(Option<PeerId>),
>>>>>>> ce66ab37
}

/// Object representing the state of a single block or blob lookup request.
#[derive(Debug)]
pub struct SingleLookupRequestState<T: Clone> {
    /// State of this request.
    state: State<T>,
    /// How many times have we attempted to process this block or blob.
    failed_processing: u8,
    /// How many times have we attempted to download this block or blob.
    failed_downloading: u8,
}

impl<T: Clone> SingleLookupRequestState<T> {
    pub fn new() -> Self {
        Self {
            state: State::AwaitingDownload,
            failed_processing: 0,
            failed_downloading: 0,
        }
    }

    pub fn is_awaiting_download(&self) -> bool {
        match self.state {
            State::AwaitingDownload => true,
            State::Downloading { .. }
            | State::AwaitingProcess { .. }
            | State::Processing { .. }
            | State::Processed { .. } => false,
        }
    }

    pub fn is_processed(&self) -> bool {
        match self.state {
            State::AwaitingDownload
            | State::Downloading { .. }
            | State::AwaitingProcess { .. }
            | State::Processing { .. } => false,
            State::Processed { .. } => true,
        }
    }

    pub fn peek_downloaded_data(&self) -> Option<&T> {
        match &self.state {
            State::AwaitingDownload => None,
            State::Downloading { .. } => None,
            State::AwaitingProcess(result) => Some(&result.value),
            State::Processing(result) => Some(&result.value),
            State::Processed { .. } => None,
        }
    }

    /// Switch to `AwaitingProcessing` if the request is in `AwaitingDownload` state, otherwise
    /// ignore.
    pub fn insert_verified_response(&mut self, result: DownloadResult<T>) -> bool {
        if let State::AwaitingDownload = &self.state {
            self.state = State::AwaitingProcess(result);
            true
        } else {
            false
        }
    }

    /// Switch to `Downloading` if the request is in `AwaitingDownload` state, otherwise returns None.
    pub fn on_download_start(&mut self, req_id: ReqId) -> Result<(), LookupRequestError> {
        match &self.state {
            State::AwaitingDownload => {
                self.state = State::Downloading(req_id);
                Ok(())
            }
            other => Err(LookupRequestError::BadState(format!(
                "Bad state on_download_start expected AwaitingDownload got {other}"
            ))),
        }
    }

    /// Registers a failure in downloading a block. This might be a peer disconnection or a wrong
    /// block.
    pub fn on_download_failure(&mut self, req_id: ReqId) -> Result<(), LookupRequestError> {
        match &self.state {
            State::Downloading(expected_req_id) => {
                if req_id != *expected_req_id {
                    return Err(LookupRequestError::UnexpectedRequestId {
                        expected_req_id: *expected_req_id,
                        req_id,
                    });
                }
                self.failed_downloading = self.failed_downloading.saturating_add(1);
                self.state = State::AwaitingDownload;
                Ok(())
            }
            other => Err(LookupRequestError::BadState(format!(
                "Bad state on_download_failure expected Downloading got {other}"
            ))),
        }
    }

    pub fn on_download_success(
        &mut self,
        req_id: ReqId,
        result: DownloadResult<T>,
    ) -> Result<(), LookupRequestError> {
        match &self.state {
            State::Downloading(expected_req_id) => {
                if req_id != *expected_req_id {
                    return Err(LookupRequestError::UnexpectedRequestId {
                        expected_req_id: *expected_req_id,
                        req_id,
                    });
                }
                self.state = State::AwaitingProcess(result);
                Ok(())
            }
            other => Err(LookupRequestError::BadState(format!(
                "Bad state on_download_success expected Downloading got {other}"
            ))),
        }
    }

    /// Switch to `Processing` if the request is in `AwaitingProcess` state, otherwise returns None.
    pub fn maybe_start_processing(&mut self) -> Option<DownloadResult<T>> {
        // For 2 lines replace state with placeholder to gain ownership of `result`
        match &self.state {
            State::AwaitingProcess(result) => {
                let result = result.clone();
                self.state = State::Processing(result.clone());
                Some(result)
            }
            _ => None,
        }
    }

    /// Revert into `AwaitingProcessing`, if the payload if not invalid and can be submitted for
    /// processing latter.
    pub fn revert_to_awaiting_processing(&mut self) -> Result<(), LookupRequestError> {
        match &self.state {
            State::Processing(result) => {
                self.state = State::AwaitingProcess(result.clone());
                Ok(())
            }
            other => Err(LookupRequestError::BadState(format!(
                "Bad state on revert_to_awaiting_processing expected Processing got {other}"
            ))),
        }
    }

    /// Registers a failure in processing a block.
    pub fn on_processing_failure(&mut self) -> Result<PeerGroup, LookupRequestError> {
        match &self.state {
            State::Processing(result) => {
                let peers_source = result.peer_group.clone();
                self.failed_processing = self.failed_processing.saturating_add(1);
                self.state = State::AwaitingDownload;
                Ok(peers_source)
            }
            other => Err(LookupRequestError::BadState(format!(
                "Bad state on_processing_failure expected Processing got {other}"
            ))),
        }
    }

    pub fn on_processing_success(&mut self) -> Result<(), LookupRequestError> {
        match &self.state {
            State::Processing(result) => {
<<<<<<< HEAD
                self.state = State::Processed(Some(result.peer_group.clone()));
=======
                self.state = State::Processed(Some(result.peer_id));
>>>>>>> ce66ab37
                Ok(())
            }
            other => Err(LookupRequestError::BadState(format!(
                "Bad state on_processing_success expected Processing got {other}"
            ))),
        }
    }

    pub fn on_post_process_validation_failure(
        &mut self,
    ) -> Result<Option<PeerGroup>, LookupRequestError> {
        match &self.state {
            State::Processed(peer_group) => {
                let peer_group = peer_group.clone();
                self.failed_processing = self.failed_processing.saturating_add(1);
                self.state = State::AwaitingDownload;
                Ok(peer_group)
            }
            other => Err(LookupRequestError::BadState(format!(
                "Bad state on_post_process_validation_failure expected Processed got {other}"
            ))),
        }
    }

    /// Mark a request as complete without any download or processing
    pub fn on_completed_request(&mut self) -> Result<(), LookupRequestError> {
        match &self.state {
            State::AwaitingDownload => {
                self.state = State::Processed(None);
                Ok(())
            }
            other => Err(LookupRequestError::BadState(format!(
                "Bad state on_completed_request expected AwaitingDownload got {other}"
            ))),
        }
    }

    /// The total number of failures, whether it be processing or downloading.
    pub fn failed_attempts(&self) -> u8 {
        self.failed_processing + self.failed_downloading
    }

    pub fn more_failed_processing_attempts(&self) -> bool {
        self.failed_processing >= self.failed_downloading
    }
}

impl<T: Clone> std::fmt::Display for State<T> {
    fn fmt(&self, f: &mut std::fmt::Formatter<'_>) -> std::fmt::Result {
        write!(f, "{}", Into::<&'static str>::into(self))
    }
}<|MERGE_RESOLUTION|>--- conflicted
+++ resolved
@@ -2,12 +2,8 @@
 use super::{BlockComponent, PeerId, SINGLE_BLOCK_LOOKUP_MAX_ATTEMPTS};
 use crate::sync::block_lookups::common::RequestState;
 use crate::sync::block_lookups::Id;
-<<<<<<< HEAD
-use crate::sync::network_context::{LookupRequestResult, PeerGroup, SyncNetworkContext};
+use crate::sync::network_context::{LookupRequestResult, PeerGroup, ReqId, SyncNetworkContext};
 use beacon_chain::data_column_verification::CustodyDataColumn;
-=======
-use crate::sync::network_context::{LookupRequestResult, ReqId, SyncNetworkContext};
->>>>>>> ce66ab37
 use beacon_chain::BeaconChainTypes;
 use rand::seq::IteratorRandom;
 use std::collections::HashSet;
@@ -192,25 +188,10 @@
                 return Err(LookupRequestError::TooManyAttempts { cannot_process });
             }
 
-<<<<<<< HEAD
-            match request.make_request(id, peer_id, downloaded_block_expected_blobs, cx)? {
-                LookupRequestResult::RequestSent => request.get_state_mut().on_download_start()?,
-=======
-            let Some(peer_id) = request.get_state_mut().use_rand_available_peer() else {
-                if awaiting_parent {
-                    // Allow lookups awaiting for a parent to have zero peers. If when the parent
-                    // resolve they still have zero peers the lookup will fail gracefully.
-                    return Ok(());
-                } else {
-                    return Err(LookupRequestError::NoPeers);
-                }
-            };
-
             match request.make_request(id, peer_id, downloaded_block_expected_blobs, cx)? {
                 LookupRequestResult::RequestSent(req_id) => {
                     request.get_state_mut().on_download_start(req_id)?
                 }
->>>>>>> ce66ab37
                 LookupRequestResult::NoRequestNeeded => {
                     request.get_state_mut().on_completed_request()?
                 }
@@ -317,11 +298,7 @@
     pub peer_group: PeerGroup,
 }
 
-<<<<<<< HEAD
 #[derive(Debug, IntoStaticStr)]
-=======
-#[derive(Debug, PartialEq, Eq, IntoStaticStr)]
->>>>>>> ce66ab37
 pub enum State<T: Clone> {
     AwaitingDownload,
     Downloading(ReqId),
@@ -331,11 +308,7 @@
     /// Request is processed:
     /// - `Processed(Some)` if lookup sync downloaded and sent to process this request
     /// - `Processed(None)` if another source (i.e. gossip) sent this component for processing
-<<<<<<< HEAD
     Processed(Option<PeerGroup>),
-=======
-    Processed(Option<PeerId>),
->>>>>>> ce66ab37
 }
 
 /// Object representing the state of a single block or blob lookup request.
@@ -500,11 +473,7 @@
     pub fn on_processing_success(&mut self) -> Result<(), LookupRequestError> {
         match &self.state {
             State::Processing(result) => {
-<<<<<<< HEAD
                 self.state = State::Processed(Some(result.peer_group.clone()));
-=======
-                self.state = State::Processed(Some(result.peer_id));
->>>>>>> ce66ab37
                 Ok(())
             }
             other => Err(LookupRequestError::BadState(format!(
