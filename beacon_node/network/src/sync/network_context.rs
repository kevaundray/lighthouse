--- conflicted
+++ resolved
@@ -2,10 +2,8 @@
 //! channel and stores a global RPC ID to perform requests.
 
 use self::custody::{ActiveCustodyRequest, Error as CustodyRequestError};
-use self::requests::ActiveDataColumnsByRootRequest;
-pub use self::requests::BlocksByRootSingleRequest;
-pub use self::requests::DataColumnsByRootSingleBlockRequest;
 use self::requests::{ActiveBlobsByRootRequest, ActiveBlocksByRootRequest};
+pub use self::requests::{BlocksByRootSingleRequest, DataColumnsByRootSingleBlockRequest};
 use super::block_sidecar_coupling::RangeBlockComponentsRequest;
 use super::manager::BlockProcessType;
 use super::range_sync::{BatchId, ByRangeRequestType, ChainId};
@@ -16,31 +14,21 @@
 use crate::sync::block_lookups::SingleLookupId;
 use crate::sync::network_context::requests::BlobsByRootSingleBlockRequest;
 use beacon_chain::block_verification_types::RpcBlock;
-use beacon_chain::data_column_verification::CustodyDataColumn;
-use beacon_chain::validator_monitor::timestamp_now;
 use beacon_chain::{BeaconChain, BeaconChainTypes, BlockProcessStatus, EngineState};
 use fnv::FnvHashMap;
 use lighthouse_network::rpc::methods::{BlobsByRangeRequest, DataColumnsByRangeRequest};
 use lighthouse_network::rpc::{BlocksByRangeRequest, GoodbyeReason, RPCError};
 use lighthouse_network::service::api_types::{
-<<<<<<< HEAD
     AppRequestId, CustodyId, CustodyRequester, DataColumnsByRootRequestId,
     DataColumnsByRootRequester, Id, SingleLookupReqId, SyncRequestId,
-=======
-    AppRequestId, DataColumnsByRootRequestId, Id, SingleLookupReqId, SyncRequestId,
->>>>>>> 677f96a3
 };
 use lighthouse_network::{Client, NetworkGlobals, PeerAction, PeerId, ReportSource, Request};
 use rand::seq::SliceRandom;
 use rand::thread_rng;
+use requests::ActiveDataColumnsByRootRequest;
 pub use requests::LookupVerifyError;
-<<<<<<< HEAD
 use slog::{debug, error, warn};
 use slot_clock::SlotClock;
-=======
-use requests::{ActiveDataColumnsByRootRequest, DataColumnsByRootSingleBlockRequest};
-use slog::{debug, error, trace, warn};
->>>>>>> 677f96a3
 use std::collections::hash_map::Entry;
 use std::collections::HashMap;
 use std::sync::Arc;
@@ -48,11 +36,8 @@
 use tokio::sync::mpsc;
 use types::blob_sidecar::FixedBlobSidecarList;
 use types::{
-<<<<<<< HEAD
-    BlobSidecar, ColumnIndex, DataColumnSidecar, Epoch, EthSpec, Hash256, SignedBeaconBlock, Slot,
-=======
-    BlobSidecar, DataColumnSidecar, DataColumnSidecarList, EthSpec, Hash256, SignedBeaconBlock,
->>>>>>> 677f96a3
+    BlobSidecar, ColumnIndex, DataColumnSidecar, DataColumnSidecarList, Epoch, EthSpec, Hash256,
+    SignedBeaconBlock, Slot,
 };
 
 pub mod custody;
@@ -88,7 +73,7 @@
 #[derive(Debug)]
 pub enum RpcResponseError {
     RpcError(RPCError),
-    LookupVerifyError(LookupVerifyError),
+    VerifyError(LookupVerifyError),
     CustodyRequestError(CustodyRequestError),
 }
 
@@ -111,7 +96,7 @@
     fn fmt(&self, f: &mut std::fmt::Formatter) -> std::fmt::Result {
         match self {
             RpcResponseError::RpcError(e) => write!(f, "RPC Error: {:?}", e),
-            RpcResponseError::LookupVerifyError(e) => write!(f, "Lookup Verify Error: {:?}", e),
+            RpcResponseError::VerifyError(e) => write!(f, "Lookup Verify Error: {:?}", e),
             RpcResponseError::CustodyRequestError(e) => write!(f, "Custody Request Error: {:?}", e),
         }
     }
@@ -125,7 +110,7 @@
 
 impl From<LookupVerifyError> for RpcResponseError {
     fn from(e: LookupVerifyError) -> Self {
-        RpcResponseError::LookupVerifyError(e)
+        RpcResponseError::VerifyError(e)
     }
 }
 
@@ -157,17 +142,10 @@
 /// Sequential ID that uniquely identifies ReqResp outgoing requests
 pub type ReqId = u32;
 
-<<<<<<< HEAD
-pub enum LookupRequestResult<R = ReqId> {
-    /// A request is sent. Sync MUST receive an event from the network in the future for either:
-    /// completed response or failed request
-    RequestSent(R),
-=======
 pub enum LookupRequestResult<I = ReqId> {
     /// A request is sent. Sync MUST receive an event from the network in the future for either:
     /// completed response or failed request
     RequestSent(I),
->>>>>>> 677f96a3
     /// No request is sent, and no further action is necessary to consider this request completed
     NoRequestNeeded,
     /// No request is sent, but the request is not completed. Sync MUST receive some future event
@@ -190,8 +168,7 @@
 
     /// A mapping of active BlobsByRoot requests, including both current slot and parent lookups.
     blobs_by_root_requests: FnvHashMap<SingleLookupReqId, ActiveBlobsByRootRequest<T::EthSpec>>,
-    data_columns_by_root_requests:
-        FnvHashMap<DataColumnsByRootRequestId, ActiveDataColumnsByRootRequest<T::EthSpec>>,
+
     /// Mapping of active custody column requests for a block root
     custody_by_root_requests: FnvHashMap<CustodyRequester, ActiveCustodyRequest<T>>,
 
@@ -249,12 +226,8 @@
             blocks_by_root_requests: <_>::default(),
             blobs_by_root_requests: <_>::default(),
             data_columns_by_root_requests: <_>::default(),
-<<<<<<< HEAD
             custody_by_root_requests: <_>::default(),
             range_block_components_requests: FnvHashMap::default(),
-=======
-            range_blocks_and_blobs_requests: FnvHashMap::default(),
->>>>>>> 677f96a3
             network_beacon_processor,
             chain,
             log,
@@ -421,7 +394,7 @@
 
         let (expects_custody_columns, num_of_custody_column_req) =
             if matches!(batch_type, ByRangeRequestType::BlocksAndColumns) {
-                let custody_indexes = self.network_globals().custody_columns(epoch);
+                let custody_indexes = self.network_globals().custody_columns();
                 let mut num_of_custody_column_req = 0;
 
                 for (peer_id, columns_by_range_request) in
@@ -628,7 +601,6 @@
         block_root: Hash256,
         downloaded_block: Option<Arc<SignedBeaconBlock<T::EthSpec>>>,
     ) -> Result<LookupRequestResult, RpcRequestSendError> {
-<<<<<<< HEAD
         // Check if we are into deneb, and before peerdas
         if !self
             .chain
@@ -644,10 +616,7 @@
         {
             return Ok(LookupRequestResult::NoRequestNeeded);
         }
-        let Some(expected_blobs) = downloaded_block_expected_blobs.or_else(|| {
-=======
         let Some(block) = downloaded_block.or_else(|| {
->>>>>>> 677f96a3
             // If the block is already being processed or fully validated, retrieve how many blobs
             // it expects. Consider any stage of the block. If the block root has been validated, we
             // can assert that this is the correct value of `blob_kzg_commitments_count`.
@@ -727,16 +696,10 @@
         Ok(LookupRequestResult::RequestSent(req_id))
     }
 
-<<<<<<< HEAD
+    /// Request to send a single `data_columns_by_root` request to the network.
     pub fn data_column_lookup_request(
         &mut self,
         requester: DataColumnsByRootRequester,
-=======
-    /// Request to send a single `data_columns_by_root` request to the network.
-    pub fn data_column_lookup_request(
-        &mut self,
-        requester: SingleLookupReqId,
->>>>>>> 677f96a3
         peer_id: PeerId,
         request: DataColumnsByRootSingleBlockRequest,
     ) -> Result<LookupRequestResult<DataColumnsByRootRequestId>, &'static str> {
@@ -758,57 +721,22 @@
             request_id: AppRequestId::Sync(SyncRequestId::DataColumnsByRoot(req_id, requester)),
         })?;
 
-<<<<<<< HEAD
-        self.data_columns_by_root_requests
-            .insert(req_id, ActiveDataColumnsByRootRequest::new(request));
-=======
         self.data_columns_by_root_requests.insert(
             req_id,
             ActiveDataColumnsByRootRequest::new(request, peer_id, requester),
         );
->>>>>>> 677f96a3
 
         Ok(LookupRequestResult::RequestSent(req_id))
     }
 
-<<<<<<< HEAD
-=======
     /// Request to fetch all needed custody columns of a specific block. This function may not send
     /// any request to the network if no columns have to be fetched based on the import state of the
     /// node. A custody request is a "super request" that may trigger 0 or more `data_columns_by_root`
     /// requests.
->>>>>>> 677f96a3
     pub fn custody_lookup_request(
         &mut self,
         lookup_id: SingleLookupId,
         block_root: Hash256,
-<<<<<<< HEAD
-        downloaded_block_expected_blobs: Option<usize>,
-    ) -> Result<LookupRequestResult, RpcRequestSendError> {
-        // Check if we are into peerdas
-        if !self
-            .chain
-            .data_availability_checker
-            .data_columns_required_for_epoch(
-                // TODO(das): use the block's slot
-                self.chain
-                    .slot_clock
-                    .now_or_genesis()
-                    .ok_or(RpcRequestSendError::SlotClockError)?
-                    .epoch(T::EthSpec::slots_per_epoch()),
-            )
-        {
-            return Ok(LookupRequestResult::NoRequestNeeded);
-        }
-
-        let Some(expected_blobs) = downloaded_block_expected_blobs.or_else(|| {
-            match self.chain.get_block_process_status(&block_root) {
-                BlockProcessStatus::Unknown => None,
-                BlockProcessStatus::NotValidated(block)
-                | BlockProcessStatus::ExecutionValidated(block) => Some(block.num_expected_blobs()),
-            }
-        }) else {
-=======
         downloaded_block: Option<Arc<SignedBeaconBlock<T::EthSpec>>>,
     ) -> Result<LookupRequestResult, RpcRequestSendError> {
         let Some(block) =
@@ -818,7 +746,6 @@
                 | BlockProcessStatus::ExecutionValidated(block) => Some(block.clone()),
             })
         else {
->>>>>>> 677f96a3
             // Wait to download the block before downloading columns. Then we can be sure that the
             // block has data, so there's no need to do "blind" requests for all possible columns and
             // latter handle the case where if the peer sent no columns, penalize.
@@ -826,8 +753,6 @@
             // - if `num_expected_blobs` returns Some = block is processed.
             return Ok(LookupRequestResult::Pending("waiting for block download"));
         };
-<<<<<<< HEAD
-=======
         let expected_blobs = block.num_expected_blobs();
         let block_epoch = block.slot().epoch(T::EthSpec::slots_per_epoch());
 
@@ -835,7 +760,6 @@
         if !self.chain.should_fetch_custody_columns(block_epoch) {
             return Ok(LookupRequestResult::NoRequestNeeded);
         }
->>>>>>> 677f96a3
 
         // No data required for this block
         if expected_blobs == 0 {
@@ -849,12 +773,7 @@
             .unwrap_or_default();
 
         // TODO(das): figure out how to pass block.slot if we end up doing rotation
-<<<<<<< HEAD
-        let block_epoch = Epoch::new(0);
-        let custody_indexes_duty = self.network_globals().custody_columns(block_epoch);
-=======
-        let custody_indexes_duty = self.network_globals().custody_columns(&self.chain.spec);
->>>>>>> 677f96a3
+        let custody_indexes_duty = self.network_globals().custody_columns();
 
         // Include only the blob indexes not yet imported (received through gossip)
         let custody_indexes_to_fetch = custody_indexes_duty
@@ -878,7 +797,6 @@
             "id" => ?id
         );
 
-<<<<<<< HEAD
         let requester = CustodyRequester(id);
         let mut request = ActiveCustodyRequest::new(
             block_root,
@@ -901,12 +819,6 @@
             // TODO(das): handle this error properly
             Err(e) => Err(RpcRequestSendError::CustodyRequestError(e)),
         }
-=======
-        // TODO(das): Issue a custody request with `id` for the set of columns
-        // `custody_indexes_to_fetch` and block `block_root`.
-
-        Ok(LookupRequestResult::RequestSent(req_id))
->>>>>>> 677f96a3
     }
 
     pub fn is_execution_engine_online(&self) -> bool {
@@ -1076,7 +988,7 @@
             }
         };
 
-        if let Err(RpcResponseError::LookupVerifyError(e)) = &resp {
+        if let Err(RpcResponseError::VerifyError(e)) = &resp {
             self.report_peer(peer_id, PeerAction::LowToleranceError, e.into());
         }
         Some(resp)
@@ -1120,7 +1032,7 @@
             // catch if a peer is returning more blobs than requested or if the excess blobs are
             // invalid.
             Err((e, resolved)) => {
-                if let RpcResponseError::LookupVerifyError(e) = &e {
+                if let RpcResponseError::VerifyError(e) = &e {
                     self.report_peer(peer_id, PeerAction::LowToleranceError, e.into());
                 }
                 if resolved {
@@ -1137,91 +1049,12 @@
         &mut self,
         id: DataColumnsByRootRequestId,
         peer_id: PeerId,
-<<<<<<< HEAD
-        item: RpcEvent<Arc<DataColumnSidecar<T::EthSpec>>>,
-=======
         rpc_event: RpcEvent<Arc<DataColumnSidecar<T::EthSpec>>>,
->>>>>>> 677f96a3
     ) -> Option<RpcResponseResult<Vec<Arc<DataColumnSidecar<T::EthSpec>>>>> {
         let Entry::Occupied(mut request) = self.data_columns_by_root_requests.entry(id) else {
             return None;
         };
 
-<<<<<<< HEAD
-        let resp = match item {
-            RpcEvent::Response(item, _) => match request.get_mut().add_response(item) {
-                // TODO: Track last chunk timestamp
-                Ok(Some(items)) => Ok((items, timestamp_now())),
-                Ok(None) => return None,
-                Err(e) => {
-                    request.remove();
-                    Err(e.into())
-                }
-            },
-            RpcEvent::StreamTermination => {
-                // Stream terminator
-                match request.remove().terminate() {
-                    Some(items) => Ok((items, timestamp_now())),
-                    None => return None,
-                }
-            }
-            RpcEvent::RPCError(e) => {
-                request.remove();
-                Err(e.into())
-            }
-        };
-
-        if let Err(ref e) = resp {
-            self.on_lookup_failure(peer_id, e);
-        }
-        Some(resp)
-    }
-
-    /// Insert a downloaded column into an active custody request. Then make progress on the
-    /// entire request.
-    ///
-    /// ### Returns
-    ///
-    /// - `Some`: Request completed, won't make more progress. Expect requester to act on the result.
-    /// - `None`: Request still active, requester should do no action
-    #[allow(clippy::type_complexity)]
-    pub fn on_custody_by_root_response(
-        &mut self,
-        id: CustodyId,
-        req_id: DataColumnsByRootRequestId,
-        peer_id: PeerId,
-        resp: RpcResponseResult<Vec<Arc<DataColumnSidecar<T::EthSpec>>>>,
-    ) -> Option<Result<(Vec<CustodyDataColumn<T::EthSpec>>, PeerGroup), RpcResponseError>> {
-        // Note: need to remove the request to borrow self again below. Otherwise we can't
-        // do nested requests
-        let Some(mut request) = self.custody_by_root_requests.remove(&id.requester) else {
-            // TOOD(das): This log can happen if the request is error'ed early and dropped
-            debug!(self.log, "Custody column downloaded event for unknown request"; "id" => ?id);
-            return None;
-        };
-
-        let result = request
-            .on_data_column_downloaded(peer_id, req_id, resp, self)
-            .map_err(RpcResponseError::CustodyRequestError)
-            .transpose();
-
-        // Convert a result from internal format of `ActiveCustodyRequest` (error first to use ?) to
-        // an Option first to use in an `if let Some() { act on result }` block.
-        if let Some(result) = result {
-            match result.as_ref() {
-                Ok((columns, peer_group)) => {
-                    debug!(self.log, "Custody request success, removing"; "id" => ?id, "count" => columns.len(), "peers" => ?peer_group)
-                }
-                Err(e) => {
-                    debug!(self.log, "Custody request failure, removing"; "id" => ?id, "error" => ?e)
-                }
-            }
-
-            Some(result)
-        } else {
-            self.custody_by_root_requests.insert(id.requester, request);
-            None
-=======
         let resp = match rpc_event {
             RpcEvent::Response(data_column, seen_timestamp) => {
                 let request = request.get_mut();
@@ -1256,7 +1089,53 @@
                     Some(Err(e))
                 }
             }
->>>>>>> 677f96a3
+        }
+    }
+
+    /// Insert a downloaded column into an active custody request. Then make progress on the
+    /// entire request.
+    ///
+    /// ### Returns
+    ///
+    /// - `Some`: Request completed, won't make more progress. Expect requester to act on the result.
+    /// - `None`: Request still active, requester should do no action
+    #[allow(clippy::type_complexity)]
+    pub fn on_custody_by_root_response(
+        &mut self,
+        id: CustodyId,
+        req_id: DataColumnsByRootRequestId,
+        peer_id: PeerId,
+        resp: RpcResponseResult<Vec<Arc<DataColumnSidecar<T::EthSpec>>>>,
+    ) -> Option<Result<(DataColumnSidecarList<T::EthSpec>, PeerGroup), RpcResponseError>> {
+        // Note: need to remove the request to borrow self again below. Otherwise we can't
+        // do nested requests
+        let Some(mut request) = self.custody_by_root_requests.remove(&id.requester) else {
+            // TOOD(das): This log can happen if the request is error'ed early and dropped
+            debug!(self.log, "Custody column downloaded event for unknown request"; "id" => ?id);
+            return None;
+        };
+
+        let result = request
+            .on_data_column_downloaded(peer_id, req_id, resp, self)
+            .map_err(RpcResponseError::CustodyRequestError)
+            .transpose();
+
+        // Convert a result from internal format of `ActiveCustodyRequest` (error first to use ?) to
+        // an Option first to use in an `if let Some() { act on result }` block.
+        if let Some(result) = result {
+            match result.as_ref() {
+                Ok((columns, peer_group)) => {
+                    debug!(self.log, "Custody request success, removing"; "id" => ?id, "count" => columns.len(), "peers" => ?peer_group)
+                }
+                Err(e) => {
+                    debug!(self.log, "Custody request failure, removing"; "id" => ?id, "error" => ?e)
+                }
+            }
+
+            Some(result)
+        } else {
+            self.custody_by_root_requests.insert(id.requester, request);
+            None
         }
     }
 
@@ -1324,9 +1203,9 @@
 
     pub fn send_custody_columns_for_processing(
         &self,
-<<<<<<< HEAD
+        _id: Id,
         block_root: Hash256,
-        custody_columns: Vec<CustodyDataColumn<T::EthSpec>>,
+        custody_columns: DataColumnSidecarList<T::EthSpec>,
         duration: Duration,
         process_type: BlockProcessType,
     ) -> Result<(), SendErrorProcessor> {
@@ -1335,6 +1214,7 @@
             .ok_or(SendErrorProcessor::ProcessorNotAvailable)?;
 
         debug!(self.log, "Sending custody columns for processing"; "block" => ?block_root, "process_type" => ?process_type);
+
         beacon_processor
             .send_rpc_custody_columns(block_root, custody_columns, duration, process_type)
             .map_err(|e| {
@@ -1345,38 +1225,6 @@
                 );
                 SendErrorProcessor::SendError
             })
-    }
-
-    /// Downscore peers for lookup errors that originate from sync
-    pub fn on_lookup_failure(&self, peer_id: PeerId, err: &RpcResponseError) {
-        match err {
-            // RPCErros are downscored in the network handler
-            RpcResponseError::RpcError(_) => {}
-            // Only downscore lookup verify errors. RPC errors are downscored in the network handler.
-            RpcResponseError::LookupVerifyError(e) => {
-                self.report_peer(peer_id, PeerAction::LowToleranceError, e.into());
-            }
-            // CustodyRequestError are downscored in the each data_columns_by_root request
-            RpcResponseError::CustodyRequestError(_) => {}
-        }
-=======
-        id: Id,
-        block_root: Hash256,
-        _custody_columns: DataColumnSidecarList<T::EthSpec>,
-        _duration: Duration,
-    ) -> Result<(), SendErrorProcessor> {
-        let _beacon_processor = self
-            .beacon_processor_if_enabled()
-            .ok_or(SendErrorProcessor::ProcessorNotAvailable)?;
-
-        debug!(self.log, "Sending custody columns for processing"; "block" => ?block_root, "id" => id);
-
-        // Lookup sync event safety: If `beacon_processor.send_rpc_custody_columns` returns Ok() sync
-        // must receive a single `SyncMessage::BlockComponentProcessed` event with this process type
-        //
-        // TODO(das): After merging processor import PR, actually send columns to beacon processor.
-        Ok(())
->>>>>>> 677f96a3
     }
 
     pub(crate) fn register_metrics(&self) {
