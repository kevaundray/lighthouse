--- conflicted
+++ resolved
@@ -9,7 +9,6 @@
 use beacon_chain::data_availability_checker::AvailabilityCheckError;
 use beacon_chain::data_availability_checker::MaybeAvailableBlock;
 use beacon_chain::data_column_verification::verify_kzg_for_data_column_list;
-use beacon_chain::data_column_verification::CustodyDataColumn;
 use beacon_chain::{
     validator_monitor::get_slot_delay_ms, AvailabilityProcessingStatus, BeaconChainError,
     BeaconChainTypes, BlockError, ChainSegmentResult, HistoricalBlockError, NotifyExecutionLayer,
@@ -26,12 +25,7 @@
 use tokio::sync::mpsc;
 use types::beacon_block_body::format_kzg_commitments;
 use types::blob_sidecar::FixedBlobSidecarList;
-<<<<<<< HEAD
-use types::{BlockImportSource, DataColumnSidecar, Epoch, Hash256};
-=======
-use types::{BlockImportSource, DataColumnSidecarList};
-use types::{Epoch, Hash256};
->>>>>>> 677f96a3
+use types::{BlockImportSource, DataColumnSidecar, DataColumnSidecarList, Epoch, Hash256};
 
 /// Id associated to a batch processing request, either a sync batch or a parent lookup.
 #[derive(Clone, Debug, PartialEq)]
@@ -329,18 +323,13 @@
     pub async fn process_rpc_custody_columns(
         self: Arc<NetworkBeaconProcessor<T>>,
         block_root: Hash256,
-<<<<<<< HEAD
-        custody_columns: Vec<CustodyDataColumn<T::EthSpec>>,
-=======
         custody_columns: DataColumnSidecarList<T::EthSpec>,
->>>>>>> 677f96a3
         _seen_timestamp: Duration,
         process_type: BlockProcessType,
     ) {
         let result = self
             .chain
-<<<<<<< HEAD
-            .process_rpc_custody_columns(block_root, custody_columns)
+            .process_rpc_custody_columns(custody_columns)
             .await;
 
         match &result {
@@ -366,30 +355,6 @@
                     }
                 }
             }
-=======
-            .process_rpc_custody_columns(custody_columns)
-            .await;
-
-        match &result {
-            Ok(availability) => match availability {
-                AvailabilityProcessingStatus::Imported(hash) => {
-                    debug!(
-                        self.log,
-                        "Block components retrieved";
-                        "result" => "imported block and custody columns",
-                        "block_hash" => %hash,
-                    );
-                    self.chain.recompute_head_at_current_slot().await;
-                }
-                AvailabilityProcessingStatus::MissingComponents(_, _) => {
-                    debug!(
-                        self.log,
-                        "Missing components over rpc";
-                        "block_hash" => %block_root,
-                    );
-                }
-            },
->>>>>>> 677f96a3
             Err(BlockError::BlockIsAlreadyKnown(_)) => {
                 debug!(
                     self.log,
@@ -409,7 +374,6 @@
 
         self.send_sync_message(SyncMessage::BlockComponentProcessed {
             process_type,
-<<<<<<< HEAD
             result: result.map(|(r, _)| r).into(),
         });
     }
@@ -433,12 +397,6 @@
         self.chain.process_sampling_completed(block_root).await;
     }
 
-=======
-            result: result.into(),
-        });
-    }
-
->>>>>>> 677f96a3
     /// Attempt to import the chain segment (`blocks`) to the beacon chain, informing the sync
     /// thread if more blocks are needed to process it.
     pub async fn process_chain_segment(
