--- conflicted
+++ resolved
@@ -5,12 +5,7 @@
 use crate::data_availability_checker::overflow_lru_cache::OverflowLRUCache;
 use crate::{BeaconChain, BeaconChainTypes, BeaconStore};
 use kzg::Kzg;
-<<<<<<< HEAD
-use slasher::test_utils::E;
 use slog::{debug, error, o, Logger};
-=======
-use slog::{debug, error, Logger};
->>>>>>> 59753f5f
 use slot_clock::SlotClock;
 use std::fmt;
 use std::fmt::Debug;
@@ -85,13 +80,13 @@
         spec: ChainSpec,
     ) -> Result<Self, AvailabilityCheckError> {
         let custody_subnet_count = if import_all_data_columns {
-            E::data_column_subnet_count()
+            T::EthSpec::data_column_subnet_count()
         } else {
-            E::min_custody_requirement()
+            T::EthSpec::min_custody_requirement()
         };
 
         let custody_column_count =
-            custody_subnet_count.saturating_mul(E::data_columns_per_subnet());
+            custody_subnet_count.saturating_mul(T::EthSpec::data_columns_per_subnet());
         let overflow_cache = OverflowLRUCache::new(
             OVERFLOW_LRU_CAPACITY,
             store,
