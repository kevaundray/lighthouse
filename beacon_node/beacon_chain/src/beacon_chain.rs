use crate::attestation_verification::{
    batch_verify_aggregated_attestations, batch_verify_unaggregated_attestations,
    Error as AttestationError, VerifiedAggregatedAttestation, VerifiedAttestation,
    VerifiedUnaggregatedAttestation,
};
use crate::attester_cache::{AttesterCache, AttesterCacheKey};
use crate::beacon_block_streamer::{BeaconBlockStreamer, CheckEarlyAttesterCache};
use crate::beacon_proposer_cache::compute_proposer_duties_from_head;
use crate::beacon_proposer_cache::BeaconProposerCache;
use crate::blob_cache::BlobCache;
use crate::blob_verification::{self, AsBlock, BlobError, BlockWrapper, GossipVerifiedBlob};
use crate::block_times_cache::BlockTimesCache;
use crate::block_verification::POS_PANDA_BANNER;
use crate::block_verification::{
    check_block_is_finalized_checkpoint_or_descendant, check_block_relevancy, get_block_root,
    signature_verify_chain_segment, AvailableExecutedBlock, BlockError, BlockImportData,
    ExecutedBlock, ExecutionPendingBlock, GossipVerifiedBlock, IntoExecutionPendingBlock,
};
pub use crate::canonical_head::{CanonicalHead, CanonicalHeadRwLock};
use crate::chain_config::ChainConfig;
use crate::data_availability_checker::{
    Availability, AvailabilityCheckError, AvailableBlock, DataAvailabilityChecker,
};
use crate::early_attester_cache::EarlyAttesterCache;
use crate::errors::{BeaconChainError as Error, BlockProductionError};
use crate::eth1_chain::{Eth1Chain, Eth1ChainBackend};
use crate::eth1_finalization_cache::{Eth1FinalizationCache, Eth1FinalizationData};
use crate::events::ServerSentEventHandler;
use crate::execution_payload::{get_execution_payload, NotifyExecutionLayer, PreparePayloadHandle};
use crate::fork_choice_signal::{ForkChoiceSignalRx, ForkChoiceSignalTx, ForkChoiceWaitResult};
use crate::head_tracker::HeadTracker;
use crate::historical_blocks::HistoricalBlockError;
use crate::kzg_utils;
use crate::light_client_finality_update_verification::{
    Error as LightClientFinalityUpdateError, VerifiedLightClientFinalityUpdate,
};
use crate::light_client_optimistic_update_verification::{
    Error as LightClientOptimisticUpdateError, VerifiedLightClientOptimisticUpdate,
};
use crate::migrate::BackgroundMigrator;
use crate::naive_aggregation_pool::{
    AggregatedAttestationMap, Error as NaiveAggregationError, NaiveAggregationPool,
    SyncContributionAggregateMap,
};
use crate::observed_aggregates::{
    Error as AttestationObservationError, ObservedAggregateAttestations, ObservedSyncContributions,
};
use crate::observed_attesters::{
    ObservedAggregators, ObservedAttesters, ObservedSyncAggregators, ObservedSyncContributors,
};
use crate::observed_blob_sidecars::ObservedBlobSidecars;
use crate::observed_block_producers::ObservedBlockProducers;
use crate::observed_operations::{ObservationOutcome, ObservedOperations};
use crate::persisted_beacon_chain::{PersistedBeaconChain, DUMMY_CANONICAL_HEAD_BLOCK_ROOT};
use crate::persisted_fork_choice::PersistedForkChoice;
use crate::pre_finalization_cache::PreFinalizationBlockCache;
use crate::shuffling_cache::{BlockShufflingIds, ShufflingCache};
use crate::snapshot_cache::{BlockProductionPreState, SnapshotCache};
use crate::sync_committee_verification::{
    Error as SyncCommitteeError, VerifiedSyncCommitteeMessage, VerifiedSyncContribution,
};
use crate::timeout_rw_lock::TimeoutRwLock;
use crate::validator_monitor::{
    get_slot_delay_ms, timestamp_now, ValidatorMonitor,
    HISTORIC_EPOCHS as VALIDATOR_MONITOR_HISTORIC_EPOCHS,
};
use crate::validator_pubkey_cache::ValidatorPubkeyCache;
use crate::{metrics, BeaconChainError, BeaconForkChoiceStore, BeaconSnapshot, CachedHead};
use eth2::types::{EventKind, SseBlock, SseExtendedPayloadAttributes, SyncDuty};
use execution_layer::{
    BlockProposalContents, BuilderParams, ChainHealth, ExecutionLayer, FailedCondition,
    PayloadAttributes, PayloadStatus,
};
use fork_choice::{
    AttestationFromBlock, ExecutionStatus, ForkChoice, ForkchoiceUpdateParameters,
    InvalidationOperation, PayloadVerificationStatus, ResetPayloadStatuses,
};
use futures::channel::mpsc::Sender;
use itertools::process_results;
use itertools::Itertools;
use kzg::Kzg;
use operation_pool::{AttestationRef, OperationPool, PersistedOperationPool, ReceivedPreCapella};
use parking_lot::{Mutex, RwLock};
use proto_array::{DoNotReOrg, ProposerHeadError};
use safe_arith::SafeArith;
use slasher::Slasher;
use slog::{crit, debug, error, info, trace, warn, Logger};
use slot_clock::SlotClock;
use ssz::Encode;
use state_processing::{
    common::get_attesting_indices_from_state,
    per_block_processing,
    per_block_processing::{
        errors::AttestationValidationError, get_expected_withdrawals,
        verify_attestation_for_block_inclusion, VerifySignatures,
    },
    per_slot_processing,
    state_advance::{complete_state_advance, partial_state_advance},
    BlockSignatureStrategy, ConsensusContext, SigVerifiedOp, StateProcessingStrategy,
    VerifyBlockRoot, VerifyOperation,
};
use std::borrow::Cow;
use std::cmp::Ordering;
use std::collections::HashMap;
use std::collections::HashSet;
use std::io::prelude::*;
use std::marker::PhantomData;
use std::sync::Arc;
use std::time::{Duration, Instant};
use store::iter::{BlockRootsIterator, ParentRootBlockIterator, StateRootsIterator};
use store::{
    DatabaseBlock, Error as DBError, HotColdDB, KeyValueStore, KeyValueStoreOp, StoreItem, StoreOp,
};
use task_executor::{ShutdownReason, TaskExecutor};
use tokio_stream::Stream;
use tree_hash::TreeHash;
use types::beacon_block_body::KzgCommitments;
use types::beacon_state::CloneConfig;
use types::blob_sidecar::{BlobSidecarList, Blobs};
use types::consts::deneb::MIN_EPOCHS_FOR_BLOB_SIDECARS_REQUESTS;
use types::*;

pub type ForkChoiceError = fork_choice::Error<crate::ForkChoiceStoreError>;

/// Alias to appease clippy.
type HashBlockTuple<E> = (Hash256, BlockWrapper<E>);

/// The time-out before failure during an operation to take a read/write RwLock on the block
/// processing cache.
pub const BLOCK_PROCESSING_CACHE_LOCK_TIMEOUT: Duration = Duration::from_secs(1);
/// The time-out before failure during an operation to take a read/write RwLock on the
/// attestation cache.
pub const ATTESTATION_CACHE_LOCK_TIMEOUT: Duration = Duration::from_secs(1);

/// The time-out before failure during an operation to take a read/write RwLock on the
/// validator pubkey cache.
pub const VALIDATOR_PUBKEY_CACHE_LOCK_TIMEOUT: Duration = Duration::from_secs(1);

/// The timeout for the eth1 finalization cache
pub const ETH1_FINALIZATION_CACHE_LOCK_TIMEOUT: Duration = Duration::from_millis(200);

// These keys are all zero because they get stored in different columns, see `DBColumn` type.
pub const BEACON_CHAIN_DB_KEY: Hash256 = Hash256::zero();
pub const OP_POOL_DB_KEY: Hash256 = Hash256::zero();
pub const ETH1_CACHE_DB_KEY: Hash256 = Hash256::zero();
pub const FORK_CHOICE_DB_KEY: Hash256 = Hash256::zero();

/// Defines how old a block can be before it's no longer a candidate for the early attester cache.
const EARLY_ATTESTER_CACHE_HISTORIC_SLOTS: u64 = 4;

/// Defines a distance between the head block slot and the current slot.
///
/// If the head block is older than this value, don't bother preparing beacon proposers.
const PREPARE_PROPOSER_HISTORIC_EPOCHS: u64 = 4;

/// If the head is more than `MAX_PER_SLOT_FORK_CHOICE_DISTANCE` slots behind the wall-clock slot, DO NOT
/// run the per-slot tasks (primarily fork choice).
///
/// This prevents unnecessary work during sync.
///
/// The value is set to 256 since this would be just over one slot (12.8s) when syncing at
/// 20 slots/second. Having a single fork-choice run interrupt syncing would have very little
/// impact whilst having 8 epochs without a block is a comfortable grace period.
const MAX_PER_SLOT_FORK_CHOICE_DISTANCE: u64 = 256;

/// Reported to the user when the justified block has an invalid execution payload.
pub const INVALID_JUSTIFIED_PAYLOAD_SHUTDOWN_REASON: &str =
    "Justified block has an invalid execution payload.";

pub const INVALID_FINALIZED_MERGE_TRANSITION_BLOCK_SHUTDOWN_REASON: &str =
    "Finalized merge transition block is invalid.";

/// Defines the behaviour when a block/block-root for a skipped slot is requested.
pub enum WhenSlotSkipped {
    /// If the slot is a skip slot, return `None`.
    ///
    /// This is how the HTTP API behaves.
    None,
    /// If the slot it a skip slot, return the previous non-skipped block.
    ///
    /// This is generally how the specification behaves.
    Prev,
}

#[derive(Debug, PartialEq)]
pub enum AvailabilityProcessingStatus {
    MissingComponents(Slot, Hash256),
    Imported(Hash256),
}

impl TryInto<SignedBeaconBlockHash> for AvailabilityProcessingStatus {
    type Error = ();

    fn try_into(self) -> Result<SignedBeaconBlockHash, Self::Error> {
        match self {
            AvailabilityProcessingStatus::Imported(hash) => Ok(hash.into()),
            _ => Err(()),
        }
    }
}

impl TryInto<Hash256> for AvailabilityProcessingStatus {
    type Error = ();

    fn try_into(self) -> Result<Hash256, Self::Error> {
        match self {
            AvailabilityProcessingStatus::Imported(hash) => Ok(hash),
            _ => Err(()),
        }
    }
}

/// The result of a chain segment processing.
pub enum ChainSegmentResult<T: EthSpec> {
    /// Processing this chain segment finished successfully.
    Successful { imported_blocks: usize },
    /// There was an error processing this chain segment. Before the error, some blocks could
    /// have been imported.
    Failed {
        imported_blocks: usize,
        error: BlockError<T>,
    },
}

/// Configure the signature verification of produced blocks.
pub enum ProduceBlockVerification {
    VerifyRandao,
    NoVerification,
}

/// Payload attributes for which the `beacon_chain` crate is responsible.
pub struct PrePayloadAttributes {
    pub proposer_index: u64,
    pub prev_randao: Hash256,
    /// The parent block number is not part of the payload attributes sent to the EL, but *is*
    /// sent to builders via SSE.
    pub parent_block_number: u64,
}

/// Define whether a forkchoiceUpdate needs to be checked for an override (`Yes`) or has already
/// been checked (`AlreadyApplied`). It is safe to specify `Yes` even if re-orgs are disabled.
#[derive(Debug, Default, Clone, Copy, PartialEq, Eq)]
pub enum OverrideForkchoiceUpdate {
    #[default]
    Yes,
    AlreadyApplied,
}

/// The accepted clock drift for nodes gossiping blocks and attestations. See:
///
/// https://github.com/ethereum/eth2.0-specs/blob/v0.12.1/specs/phase0/p2p-interface.md#configuration
pub const MAXIMUM_GOSSIP_CLOCK_DISPARITY: Duration = Duration::from_millis(500);

#[derive(Debug, PartialEq)]
pub enum AttestationProcessingOutcome {
    Processed,
    EmptyAggregationBitfield,
    UnknownHeadBlock {
        beacon_block_root: Hash256,
    },
    /// The attestation is attesting to a state that is later than itself. (Viz., attesting to the
    /// future).
    AttestsToFutureBlock {
        block: Slot,
        attestation: Slot,
    },
    /// The slot is finalized, no need to import.
    FinalizedSlot {
        attestation: Slot,
        finalized: Slot,
    },
    FutureEpoch {
        attestation_epoch: Epoch,
        current_epoch: Epoch,
    },
    PastEpoch {
        attestation_epoch: Epoch,
        current_epoch: Epoch,
    },
    BadTargetEpoch,
    UnknownTargetRoot(Hash256),
    InvalidSignature,
    NoCommitteeForSlotAndIndex {
        slot: Slot,
        index: CommitteeIndex,
    },
    Invalid(AttestationValidationError),
}

/// Defines how a `BeaconState` should be "skipped" through skip-slots.
pub enum StateSkipConfig {
    /// Calculate the state root during each skip slot, producing a fully-valid `BeaconState`.
    WithStateRoots,
    /// Don't calculate the state root at each slot, instead just use the zero hash. This is orders
    /// of magnitude faster, however it produces a partially invalid state.
    ///
    /// This state is useful for operations that don't use the state roots; e.g., for calculating
    /// the shuffling.
    WithoutStateRoots,
}

pub trait BeaconChainTypes: Send + Sync + 'static {
    type HotStore: store::ItemStore<Self::EthSpec>;
    type ColdStore: store::ItemStore<Self::EthSpec>;
    type SlotClock: slot_clock::SlotClock;
    type Eth1Chain: Eth1ChainBackend<Self::EthSpec>;
    type EthSpec: types::EthSpec;
}

/// Used internally to split block production into discrete functions.
struct PartialBeaconBlock<E: EthSpec, Payload: AbstractExecPayload<E>> {
    state: BeaconState<E>,
    slot: Slot,
    proposer_index: u64,
    parent_root: Hash256,
    randao_reveal: Signature,
    eth1_data: Eth1Data,
    graffiti: Graffiti,
    proposer_slashings: Vec<ProposerSlashing>,
    attester_slashings: Vec<AttesterSlashing<E>>,
    attestations: Vec<Attestation<E>>,
    deposits: Vec<Deposit>,
    voluntary_exits: Vec<SignedVoluntaryExit>,
    sync_aggregate: Option<SyncAggregate<E>>,
    prepare_payload_handle: Option<PreparePayloadHandle<E, Payload>>,
    bls_to_execution_changes: Vec<SignedBlsToExecutionChange>,
}

pub type BeaconForkChoice<T> = ForkChoice<
    BeaconForkChoiceStore<
        <T as BeaconChainTypes>::EthSpec,
        <T as BeaconChainTypes>::HotStore,
        <T as BeaconChainTypes>::ColdStore,
    >,
    <T as BeaconChainTypes>::EthSpec,
>;

pub type BeaconStore<T> = Arc<
    HotColdDB<
        <T as BeaconChainTypes>::EthSpec,
        <T as BeaconChainTypes>::HotStore,
        <T as BeaconChainTypes>::ColdStore,
    >,
>;

/// Represents the "Beacon Chain" component of Ethereum 2.0. Allows import of blocks and block
/// operations and chooses a canonical head.
pub struct BeaconChain<T: BeaconChainTypes> {
    pub spec: ChainSpec,
    /// Configuration for `BeaconChain` runtime behaviour.
    pub config: ChainConfig,
    /// Persistent storage for blocks, states, etc. Typically an on-disk store, such as LevelDB.
    pub store: BeaconStore<T>,
    /// Used for spawning async and blocking tasks.
    pub task_executor: TaskExecutor,
    /// Database migrator for running background maintenance on the store.
    pub store_migrator: BackgroundMigrator<T::EthSpec, T::HotStore, T::ColdStore>,
    /// Reports the current slot, typically based upon the system clock.
    pub slot_clock: T::SlotClock,
    /// Stores all operations (e.g., `Attestation`, `Deposit`, etc) that are candidates for
    /// inclusion in a block.
    pub op_pool: OperationPool<T::EthSpec>,
    /// A pool of attestations dedicated to the "naive aggregation strategy" defined in the eth2
    /// specs.
    ///
    /// This pool accepts `Attestation` objects that only have one aggregation bit set and provides
    /// a method to get an aggregated `Attestation` for some `AttestationData`.
    pub naive_aggregation_pool: RwLock<NaiveAggregationPool<AggregatedAttestationMap<T::EthSpec>>>,
    /// A pool of `SyncCommitteeContribution` dedicated to the "naive aggregation strategy" defined in the eth2
    /// specs.
    ///
    /// This pool accepts `SyncCommitteeContribution` objects that only have one aggregation bit set and provides
    /// a method to get an aggregated `SyncCommitteeContribution` for some `SyncCommitteeContributionData`.
    pub naive_sync_aggregation_pool:
        RwLock<NaiveAggregationPool<SyncContributionAggregateMap<T::EthSpec>>>,
    /// Contains a store of attestations which have been observed by the beacon chain.
    pub(crate) observed_attestations: RwLock<ObservedAggregateAttestations<T::EthSpec>>,
    /// Contains a store of sync contributions which have been observed by the beacon chain.
    pub(crate) observed_sync_contributions: RwLock<ObservedSyncContributions<T::EthSpec>>,
    /// Maintains a record of which validators have been seen to publish gossip attestations in
    /// recent epochs.
    pub observed_gossip_attesters: RwLock<ObservedAttesters<T::EthSpec>>,
    /// Maintains a record of which validators have been seen to have attestations included in
    /// blocks in recent epochs.
    pub observed_block_attesters: RwLock<ObservedAttesters<T::EthSpec>>,
    /// Maintains a record of which validators have been seen sending sync messages in recent epochs.
    pub(crate) observed_sync_contributors: RwLock<ObservedSyncContributors<T::EthSpec>>,
    /// Maintains a record of which validators have been seen to create `SignedAggregateAndProofs`
    /// in recent epochs.
    pub observed_aggregators: RwLock<ObservedAggregators<T::EthSpec>>,
    /// Maintains a record of which validators have been seen to create `SignedContributionAndProofs`
    /// in recent epochs.
    pub(crate) observed_sync_aggregators: RwLock<ObservedSyncAggregators<T::EthSpec>>,
    /// Maintains a record of which validators have proposed blocks for each slot.
    pub observed_block_producers: RwLock<ObservedBlockProducers<T::EthSpec>>,
    /// Maintains a record of blob sidecars seen over the gossip network.
    pub(crate) observed_blob_sidecars: RwLock<ObservedBlobSidecars<T::EthSpec>>,
    /// Maintains a record of which validators have submitted voluntary exits.
    pub(crate) observed_voluntary_exits: Mutex<ObservedOperations<SignedVoluntaryExit, T::EthSpec>>,
    /// Maintains a record of which validators we've seen proposer slashings for.
    pub(crate) observed_proposer_slashings: Mutex<ObservedOperations<ProposerSlashing, T::EthSpec>>,
    /// Maintains a record of which validators we've seen attester slashings for.
    pub(crate) observed_attester_slashings:
        Mutex<ObservedOperations<AttesterSlashing<T::EthSpec>, T::EthSpec>>,
    /// Maintains a record of which validators we've seen BLS to execution changes for.
    pub(crate) observed_bls_to_execution_changes:
        Mutex<ObservedOperations<SignedBlsToExecutionChange, T::EthSpec>>,
    /// The most recently validated light client finality update received on gossip.
    pub latest_seen_finality_update: Mutex<Option<LightClientFinalityUpdate<T::EthSpec>>>,
    /// The most recently validated light client optimistic update received on gossip.
    pub latest_seen_optimistic_update: Mutex<Option<LightClientOptimisticUpdate<T::EthSpec>>>,
    /// Provides information from the Ethereum 1 (PoW) chain.
    pub eth1_chain: Option<Eth1Chain<T::Eth1Chain, T::EthSpec>>,
    /// Interfaces with the execution client.
    pub execution_layer: Option<ExecutionLayer<T::EthSpec>>,
    /// Stores information about the canonical head and finalized/justified checkpoints of the
    /// chain. Also contains the fork choice struct, for computing the canonical head.
    pub canonical_head: CanonicalHead<T>,
    /// The root of the genesis block.
    pub genesis_block_root: Hash256,
    /// The root of the genesis state.
    pub genesis_state_root: Hash256,
    /// The root of the list of genesis validators, used during syncing.
    pub genesis_validators_root: Hash256,
    /// Transmitter used to indicate that slot-start fork choice has completed running.
    pub fork_choice_signal_tx: Option<ForkChoiceSignalTx>,
    /// Receiver used by block production to wait on slot-start fork choice.
    pub fork_choice_signal_rx: Option<ForkChoiceSignalRx>,
    /// The genesis time of this `BeaconChain` (seconds since UNIX epoch).
    pub genesis_time: u64,
    /// A handler for events generated by the beacon chain. This is only initialized when the
    /// HTTP server is enabled.
    pub event_handler: Option<ServerSentEventHandler<T::EthSpec>>,
    /// Used to track the heads of the beacon chain.
    pub(crate) head_tracker: Arc<HeadTracker>,
    /// A cache dedicated to block processing.
    pub(crate) snapshot_cache: TimeoutRwLock<SnapshotCache<T::EthSpec>>,
    /// Caches the attester shuffling for a given epoch and shuffling key root.
    pub shuffling_cache: TimeoutRwLock<ShufflingCache>,
    /// A cache of eth1 deposit data at epoch boundaries for deposit finalization
    pub eth1_finalization_cache: TimeoutRwLock<Eth1FinalizationCache>,
    /// Caches the beacon block proposer shuffling for a given epoch and shuffling key root.
    pub beacon_proposer_cache: Mutex<BeaconProposerCache>,
    /// Caches a map of `validator_index -> validator_pubkey`.
    pub(crate) validator_pubkey_cache: TimeoutRwLock<ValidatorPubkeyCache<T>>,
    /// A cache used when producing attestations.
    pub(crate) attester_cache: Arc<AttesterCache>,
    /// A cache used when producing attestations whilst the head block is still being imported.
    pub early_attester_cache: EarlyAttesterCache<T::EthSpec>,
    /// A cache used to keep track of various block timings.
    pub block_times_cache: Arc<RwLock<BlockTimesCache>>,
    /// A cache used to track pre-finalization block roots for quick rejection.
    pub pre_finalization_block_cache: PreFinalizationBlockCache,
    /// Sender given to tasks, so that if they encounter a state in which execution cannot
    /// continue they can request that everything shuts down.
    pub shutdown_sender: Sender<ShutdownReason>,
    /// Logging to CLI, etc.
    pub(crate) log: Logger,
    /// Arbitrary bytes included in the blocks.
    pub(crate) graffiti: Graffiti,
    /// Optional slasher.
    pub slasher: Option<Arc<Slasher<T::EthSpec>>>,
    /// Provides monitoring of a set of explicitly defined validators.
    pub validator_monitor: RwLock<ValidatorMonitor<T::EthSpec>>,
    /// The slot at which blocks are downloaded back to.
    pub genesis_backfill_slot: Slot,
    pub proposal_blob_cache: BlobCache<T::EthSpec>,
    pub data_availability_checker: Arc<DataAvailabilityChecker<T>>,
    pub kzg: Option<Arc<Kzg>>,
}

type BeaconBlockAndState<T, Payload> = (BeaconBlock<T, Payload>, BeaconState<T>);

impl<T: BeaconChainTypes> BeaconChain<T> {
    /// Checks if a block is finalized.
    /// The finalization check is done with the block slot. The block root is used to verify that
    /// the finalized slot is in the canonical chain.
    pub fn is_finalized_block(
        &self,
        block_root: &Hash256,
        block_slot: Slot,
    ) -> Result<bool, Error> {
        let finalized_slot = self
            .canonical_head
            .cached_head()
            .finalized_checkpoint()
            .epoch
            .start_slot(T::EthSpec::slots_per_epoch());
        let is_canonical = self
            .block_root_at_slot(block_slot, WhenSlotSkipped::None)?
            .map_or(false, |canonical_root| block_root == &canonical_root);
        Ok(block_slot <= finalized_slot && is_canonical)
    }

    /// Checks if a state is finalized.
    /// The finalization check is done with the slot. The state root is used to verify that
    /// the finalized state is in the canonical chain.
    pub fn is_finalized_state(
        &self,
        state_root: &Hash256,
        state_slot: Slot,
    ) -> Result<bool, Error> {
        let finalized_slot = self
            .canonical_head
            .cached_head()
            .finalized_checkpoint()
            .epoch
            .start_slot(T::EthSpec::slots_per_epoch());
        let is_canonical = self
            .state_root_at_slot(state_slot)?
            .map_or(false, |canonical_root| state_root == &canonical_root);
        Ok(state_slot <= finalized_slot && is_canonical)
    }

    /// Persists the head tracker and fork choice.
    ///
    /// We do it atomically even though no guarantees need to be made about blocks from
    /// the head tracker also being present in fork choice.
    pub fn persist_head_and_fork_choice(&self) -> Result<(), Error> {
        let mut batch = vec![];

        let _head_timer = metrics::start_timer(&metrics::PERSIST_HEAD);
        batch.push(self.persist_head_in_batch());

        let _fork_choice_timer = metrics::start_timer(&metrics::PERSIST_FORK_CHOICE);
        batch.push(self.persist_fork_choice_in_batch());

        self.store.hot_db.do_atomically(batch)?;

        Ok(())
    }

    /// Return a `PersistedBeaconChain` without reference to a `BeaconChain`.
    pub fn make_persisted_head(
        genesis_block_root: Hash256,
        head_tracker: &HeadTracker,
    ) -> PersistedBeaconChain {
        PersistedBeaconChain {
            _canonical_head_block_root: DUMMY_CANONICAL_HEAD_BLOCK_ROOT,
            genesis_block_root,
            ssz_head_tracker: head_tracker.to_ssz_container(),
        }
    }

    /// Return a database operation for writing the beacon chain head to disk.
    pub fn persist_head_in_batch(&self) -> KeyValueStoreOp {
        Self::persist_head_in_batch_standalone(self.genesis_block_root, &self.head_tracker)
    }

    pub fn persist_head_in_batch_standalone(
        genesis_block_root: Hash256,
        head_tracker: &HeadTracker,
    ) -> KeyValueStoreOp {
        Self::make_persisted_head(genesis_block_root, head_tracker)
            .as_kv_store_op(BEACON_CHAIN_DB_KEY)
    }

    /// Load fork choice from disk, returning `None` if it isn't found.
    pub fn load_fork_choice(
        store: BeaconStore<T>,
        reset_payload_statuses: ResetPayloadStatuses,
        spec: &ChainSpec,
        log: &Logger,
    ) -> Result<Option<BeaconForkChoice<T>>, Error> {
        let persisted_fork_choice =
            match store.get_item::<PersistedForkChoice>(&FORK_CHOICE_DB_KEY)? {
                Some(fc) => fc,
                None => return Ok(None),
            };

        let fc_store =
            BeaconForkChoiceStore::from_persisted(persisted_fork_choice.fork_choice_store, store)?;

        Ok(Some(ForkChoice::from_persisted(
            persisted_fork_choice.fork_choice,
            reset_payload_statuses,
            fc_store,
            spec,
            log,
        )?))
    }

    /// Persists `self.op_pool` to disk.
    ///
    /// ## Notes
    ///
    /// This operation is typically slow and causes a lot of allocations. It should be used
    /// sparingly.
    pub fn persist_op_pool(&self) -> Result<(), Error> {
        let _timer = metrics::start_timer(&metrics::PERSIST_OP_POOL);

        self.store.put_item(
            &OP_POOL_DB_KEY,
            &PersistedOperationPool::from_operation_pool(&self.op_pool),
        )?;

        Ok(())
    }

    /// Persists `self.eth1_chain` and its caches to disk.
    pub fn persist_eth1_cache(&self) -> Result<(), Error> {
        let _timer = metrics::start_timer(&metrics::PERSIST_ETH1_CACHE);

        if let Some(eth1_chain) = self.eth1_chain.as_ref() {
            self.store
                .put_item(&ETH1_CACHE_DB_KEY, &eth1_chain.as_ssz_container())?;
        }

        Ok(())
    }

    pub fn persist_data_availabilty_checker(&self) -> Result<(), Error> {
        let _timer = metrics::start_timer(&metrics::PERSIST_DATA_AVAILABILITY_CHECKER);
        self.data_availability_checker.persist_all()?;

        Ok(())
    }

    /// Returns the slot _right now_ according to `self.slot_clock`. Returns `Err` if the slot is
    /// unavailable.
    ///
    /// The slot might be unavailable due to an error with the system clock, or if the present time
    /// is before genesis (i.e., a negative slot).
    pub fn slot(&self) -> Result<Slot, Error> {
        self.slot_clock.now().ok_or(Error::UnableToReadSlot)
    }

    /// Returns the epoch _right now_ according to `self.slot_clock`. Returns `Err` if the epoch is
    /// unavailable.
    ///
    /// The epoch might be unavailable due to an error with the system clock, or if the present time
    /// is before genesis (i.e., a negative epoch).
    pub fn epoch(&self) -> Result<Epoch, Error> {
        self.slot()
            .map(|slot| slot.epoch(T::EthSpec::slots_per_epoch()))
    }

    /// Iterates across all `(block_root, slot)` pairs from `start_slot`
    /// to the head of the chain (inclusive).
    ///
    /// ## Notes
    ///
    /// - `slot` always increases by `1`.
    /// - Skipped slots contain the root of the closest prior
    ///     non-skipped slot (identical to the way they are stored in `state.block_roots`).
    /// - Iterator returns `(Hash256, Slot)`.
    ///
    /// Will return a `BlockOutOfRange` error if the requested start slot is before the period of
    /// history for which we have blocks stored. See `get_oldest_block_slot`.
    pub fn forwards_iter_block_roots(
        &self,
        start_slot: Slot,
    ) -> Result<impl Iterator<Item = Result<(Hash256, Slot), Error>> + '_, Error> {
        let oldest_block_slot = self.store.get_oldest_block_slot();
        if start_slot < oldest_block_slot {
            return Err(Error::HistoricalBlockError(
                HistoricalBlockError::BlockOutOfRange {
                    slot: start_slot,
                    oldest_block_slot,
                },
            ));
        }

        let local_head = self.head_snapshot();

        let iter = self.store.forwards_block_roots_iterator(
            start_slot,
            local_head.beacon_state.clone_with(CloneConfig::none()),
            local_head.beacon_block_root,
            &self.spec,
        )?;

        Ok(iter.map(|result| result.map_err(Into::into)))
    }

    /// Even more efficient variant of `forwards_iter_block_roots` that will avoid cloning the head
    /// state if it isn't required for the requested range of blocks.
    /// The range [start_slot, end_slot] is inclusive (ie `start_slot <= end_slot`)
    pub fn forwards_iter_block_roots_until(
        &self,
        start_slot: Slot,
        end_slot: Slot,
    ) -> Result<impl Iterator<Item = Result<(Hash256, Slot), Error>> + '_, Error> {
        let oldest_block_slot = self.store.get_oldest_block_slot();
        if start_slot < oldest_block_slot {
            return Err(Error::HistoricalBlockError(
                HistoricalBlockError::BlockOutOfRange {
                    slot: start_slot,
                    oldest_block_slot,
                },
            ));
        }

        self.with_head(move |head| {
            let iter = self.store.forwards_block_roots_iterator_until(
                start_slot,
                end_slot,
                || {
                    Ok((
                        head.beacon_state.clone_with_only_committee_caches(),
                        head.beacon_block_root,
                    ))
                },
                &self.spec,
            )?;
            Ok(iter
                .map(|result| result.map_err(Into::into))
                .take_while(move |result| {
                    result.as_ref().map_or(true, |(_, slot)| *slot <= end_slot)
                }))
        })
    }

    /// Traverse backwards from `block_root` to find the block roots of its ancestors.
    ///
    /// ## Notes
    ///
    /// - `slot` always decreases by `1`.
    /// - Skipped slots contain the root of the closest prior
    ///     non-skipped slot (identical to the way they are stored in `state.block_roots`) .
    /// - Iterator returns `(Hash256, Slot)`.
    /// - The provided `block_root` is included as the first item in the iterator.
    pub fn rev_iter_block_roots_from(
        &self,
        block_root: Hash256,
    ) -> Result<impl Iterator<Item = Result<(Hash256, Slot), Error>> + '_, Error> {
        let block = self
            .get_blinded_block(&block_root)?
            .ok_or(Error::MissingBeaconBlock(block_root))?;
        let state = self
            .get_state(&block.state_root(), Some(block.slot()))?
            .ok_or_else(|| Error::MissingBeaconState(block.state_root()))?;
        let iter = BlockRootsIterator::owned(&self.store, state);
        Ok(std::iter::once(Ok((block_root, block.slot())))
            .chain(iter)
            .map(|result| result.map_err(|e| e.into())))
    }

    /// Iterates backwards across all `(state_root, slot)` pairs starting from
    /// an arbitrary `BeaconState` to the earliest reachable ancestor (may or may not be genesis).
    ///
    /// ## Notes
    ///
    /// - `slot` always decreases by `1`.
    /// - Iterator returns `(Hash256, Slot)`.
    /// - As this iterator starts at the `head` of the chain (viz., the best block), the first slot
    ///     returned may be earlier than the wall-clock slot.
    pub fn rev_iter_state_roots_from<'a>(
        &'a self,
        state_root: Hash256,
        state: &'a BeaconState<T::EthSpec>,
    ) -> impl Iterator<Item = Result<(Hash256, Slot), Error>> + 'a {
        std::iter::once(Ok((state_root, state.slot())))
            .chain(StateRootsIterator::new(&self.store, state))
            .map(|result| result.map_err(Into::into))
    }

    /// Iterates across all `(state_root, slot)` pairs from `start_slot`
    /// to the head of the chain (inclusive).
    ///
    /// ## Notes
    ///
    /// - `slot` always increases by `1`.
    /// - Iterator returns `(Hash256, Slot)`.
    pub fn forwards_iter_state_roots(
        &self,
        start_slot: Slot,
    ) -> Result<impl Iterator<Item = Result<(Hash256, Slot), Error>> + '_, Error> {
        let local_head = self.head_snapshot();

        let iter = self.store.forwards_state_roots_iterator(
            start_slot,
            local_head.beacon_state_root(),
            local_head.beacon_state.clone_with(CloneConfig::none()),
            &self.spec,
        )?;

        Ok(iter.map(|result| result.map_err(Into::into)))
    }

    /// Super-efficient forwards state roots iterator that avoids cloning the head if the state
    /// roots lie entirely within the freezer database.
    ///
    /// The iterator returned will include roots for `start_slot..=end_slot`, i.e.  it
    /// is endpoint inclusive.
    pub fn forwards_iter_state_roots_until(
        &self,
        start_slot: Slot,
        end_slot: Slot,
    ) -> Result<impl Iterator<Item = Result<(Hash256, Slot), Error>> + '_, Error> {
        self.with_head(move |head| {
            let iter = self.store.forwards_state_roots_iterator_until(
                start_slot,
                end_slot,
                || {
                    Ok((
                        head.beacon_state.clone_with_only_committee_caches(),
                        head.beacon_state_root(),
                    ))
                },
                &self.spec,
            )?;
            Ok(iter
                .map(|result| result.map_err(Into::into))
                .take_while(move |result| {
                    result.as_ref().map_or(true, |(_, slot)| *slot <= end_slot)
                }))
        })
    }

    /// Returns the block at the given slot, if any. Only returns blocks in the canonical chain.
    ///
    /// Use the `skips` parameter to define the behaviour when `request_slot` is a skipped slot.
    ///
    /// ## Errors
    ///
    /// May return a database error.
    pub fn block_at_slot(
        &self,
        request_slot: Slot,
        skips: WhenSlotSkipped,
    ) -> Result<Option<SignedBlindedBeaconBlock<T::EthSpec>>, Error> {
        let root = self.block_root_at_slot(request_slot, skips)?;

        if let Some(block_root) = root {
            Ok(self.store.get_blinded_block(&block_root)?)
        } else {
            Ok(None)
        }
    }

    /// Returns the state root at the given slot, if any. Only returns state roots in the canonical chain.
    ///
    /// ## Errors
    ///
    /// May return a database error.
    pub fn state_root_at_slot(&self, request_slot: Slot) -> Result<Option<Hash256>, Error> {
        if request_slot > self.slot()? {
            return Ok(None);
        } else if request_slot == self.spec.genesis_slot {
            return Ok(Some(self.genesis_state_root));
        }

        // Check limits w.r.t historic state bounds.
        let (historic_lower_limit, historic_upper_limit) = self.store.get_historic_state_limits();
        if request_slot > historic_lower_limit && request_slot < historic_upper_limit {
            return Ok(None);
        }

        // Try an optimized path of reading the root directly from the head state.
        let fast_lookup: Option<Hash256> = self.with_head(|head| {
            if head.beacon_block.slot() <= request_slot {
                // Return the head state root if all slots between the request and the head are skipped.
                Ok(Some(head.beacon_state_root()))
            } else if let Ok(root) = head.beacon_state.get_state_root(request_slot) {
                // Return the root if it's easily accessible from the head state.
                Ok(Some(*root))
            } else {
                // Fast lookup is not possible.
                Ok::<_, Error>(None)
            }
        })?;

        if let Some(root) = fast_lookup {
            return Ok(Some(root));
        }

        process_results(
            self.forwards_iter_state_roots_until(request_slot, request_slot)?,
            |mut iter| {
                if let Some((root, slot)) = iter.next() {
                    if slot == request_slot {
                        Ok(Some(root))
                    } else {
                        // Sanity check.
                        Err(Error::InconsistentForwardsIter { request_slot, slot })
                    }
                } else {
                    Ok(None)
                }
            },
        )?
    }

    /// Returns the block root at the given slot, if any. Only returns roots in the canonical chain.
    ///
    /// ## Notes
    ///
    /// - Use the `skips` parameter to define the behaviour when `request_slot` is a skipped slot.
    /// - Returns `Ok(None)` for any slot higher than the current wall-clock slot, or less than
    ///   the oldest known block slot.
    pub fn block_root_at_slot(
        &self,
        request_slot: Slot,
        skips: WhenSlotSkipped,
    ) -> Result<Option<Hash256>, Error> {
        match skips {
            WhenSlotSkipped::None => self.block_root_at_slot_skips_none(request_slot),
            WhenSlotSkipped::Prev => self.block_root_at_slot_skips_prev(request_slot),
        }
        .or_else(|e| match e {
            Error::HistoricalBlockError(_) => Ok(None),
            e => Err(e),
        })
    }

    /// Returns the block root at the given slot, if any. Only returns roots in the canonical chain.
    ///
    /// ## Notes
    ///
    /// - Returns `Ok(None)` if the given `Slot` was skipped.
    /// - Returns `Ok(None)` for any slot higher than the current wall-clock slot.
    ///
    /// ## Errors
    ///
    /// May return a database error.
    fn block_root_at_slot_skips_none(&self, request_slot: Slot) -> Result<Option<Hash256>, Error> {
        if request_slot > self.slot()? {
            return Ok(None);
        } else if request_slot == self.spec.genesis_slot {
            return Ok(Some(self.genesis_block_root));
        }

        let prev_slot = request_slot.saturating_sub(1_u64);

        // Try an optimized path of reading the root directly from the head state.
        let fast_lookup: Option<Option<Hash256>> = self.with_head(|head| {
            let state = &head.beacon_state;

            // Try find the root for the `request_slot`.
            let request_root_opt = match state.slot().cmp(&request_slot) {
                // It's always a skip slot if the head is less than the request slot, return early.
                Ordering::Less => return Ok(Some(None)),
                // The request slot is the head slot.
                Ordering::Equal => Some(head.beacon_block_root),
                // Try find the request slot in the state.
                Ordering::Greater => state.get_block_root(request_slot).ok().copied(),
            };

            if let Some(request_root) = request_root_opt {
                if let Ok(prev_root) = state.get_block_root(prev_slot) {
                    return Ok(Some((*prev_root != request_root).then_some(request_root)));
                }
            }

            // Fast lookup is not possible.
            Ok::<_, Error>(None)
        })?;
        if let Some(root_opt) = fast_lookup {
            return Ok(root_opt);
        }

        if let Some(((prev_root, _), (curr_root, curr_slot))) = process_results(
            self.forwards_iter_block_roots_until(prev_slot, request_slot)?,
            |iter| iter.tuple_windows().next(),
        )? {
            // Sanity check.
            if curr_slot != request_slot {
                return Err(Error::InconsistentForwardsIter {
                    request_slot,
                    slot: curr_slot,
                });
            }
            Ok((curr_root != prev_root).then_some(curr_root))
        } else {
            Ok(None)
        }
    }

    /// Returns the block root at the given slot, if any. Only returns roots in the canonical chain.
    ///
    /// ## Notes
    ///
    /// - Returns the root at the previous non-skipped slot if the given `Slot` was skipped.
    /// - Returns `Ok(None)` for any slot higher than the current wall-clock slot.
    ///
    /// ## Errors
    ///
    /// May return a database error.
    fn block_root_at_slot_skips_prev(&self, request_slot: Slot) -> Result<Option<Hash256>, Error> {
        if request_slot > self.slot()? {
            return Ok(None);
        } else if request_slot == self.spec.genesis_slot {
            return Ok(Some(self.genesis_block_root));
        }

        // Try an optimized path of reading the root directly from the head state.
        let fast_lookup: Option<Hash256> = self.with_head(|head| {
            if head.beacon_block.slot() <= request_slot {
                // Return the head root if all slots between the request and the head are skipped.
                Ok(Some(head.beacon_block_root))
            } else if let Ok(root) = head.beacon_state.get_block_root(request_slot) {
                // Return the root if it's easily accessible from the head state.
                Ok(Some(*root))
            } else {
                // Fast lookup is not possible.
                Ok::<_, Error>(None)
            }
        })?;
        if let Some(root) = fast_lookup {
            return Ok(Some(root));
        }

        process_results(
            self.forwards_iter_block_roots_until(request_slot, request_slot)?,
            |mut iter| {
                if let Some((root, slot)) = iter.next() {
                    if slot == request_slot {
                        Ok(Some(root))
                    } else {
                        // Sanity check.
                        Err(Error::InconsistentForwardsIter { request_slot, slot })
                    }
                } else {
                    Ok(None)
                }
            },
        )?
    }

    /// Returns the block at the given root, if any.
    ///
    /// Will also check the early attester cache for the block. Because of this, there's no
    /// guarantee that a block returned from this function has a `BeaconState` available in
    /// `self.store`. The expected use for this function is *only* for returning blocks requested
    /// from P2P peers.
    ///
    /// ## Errors
    ///
    /// May return a database error.
    pub fn get_blocks_checking_early_attester_cache(
        self: &Arc<Self>,
        block_roots: Vec<Hash256>,
        executor: &TaskExecutor,
    ) -> Result<
        impl Stream<
            Item = (
                Hash256,
                Arc<Result<Option<Arc<SignedBeaconBlock<T::EthSpec>>>, Error>>,
            ),
        >,
        Error,
    > {
        Ok(
            BeaconBlockStreamer::<T>::new(self, CheckEarlyAttesterCache::Yes)?
                .launch_stream(block_roots, executor),
        )
    }

    pub fn get_blocks(
        self: &Arc<Self>,
        block_roots: Vec<Hash256>,
        executor: &TaskExecutor,
    ) -> Result<
        impl Stream<
            Item = (
                Hash256,
                Arc<Result<Option<Arc<SignedBeaconBlock<T::EthSpec>>>, Error>>,
            ),
        >,
        Error,
    > {
        Ok(
            BeaconBlockStreamer::<T>::new(self, CheckEarlyAttesterCache::No)?
                .launch_stream(block_roots, executor),
        )
    }

    pub fn get_blobs_checking_early_attester_cache(
        &self,
        block_root: &Hash256,
    ) -> Result<Option<BlobSidecarList<T::EthSpec>>, Error> {
        self.early_attester_cache
            .get_blobs(*block_root)
            .map_or_else(|| self.get_blobs(block_root), |blobs| Ok(Some(blobs)))
    }

    /// Returns the block at the given root, if any.
    ///
    /// ## Errors
    ///
    /// May return a database error.
    pub async fn get_block(
        &self,
        block_root: &Hash256,
    ) -> Result<Option<SignedBeaconBlock<T::EthSpec>>, Error> {
        // Load block from database, returning immediately if we have the full block w payload
        // stored.
        let blinded_block = match self.store.try_get_full_block(block_root)? {
            Some(DatabaseBlock::Full(block)) => return Ok(Some(block)),
            Some(DatabaseBlock::Blinded(block)) => block,
            None => return Ok(None),
        };
        let fork = blinded_block.fork_name(&self.spec)?;

        // If we only have a blinded block, load the execution payload from the EL.
        let block_message = blinded_block.message();
        let execution_payload_header = block_message
            .execution_payload()
            .map_err(|_| Error::BlockVariantLacksExecutionPayload(*block_root))?
            .to_execution_payload_header();

        let exec_block_hash = execution_payload_header.block_hash();

        let execution_payload = self
            .execution_layer
            .as_ref()
            .ok_or(Error::ExecutionLayerMissing)?
            .get_payload_for_header(&execution_payload_header, fork)
            .await
            .map_err(|e| {
                Error::ExecutionLayerErrorPayloadReconstruction(exec_block_hash, Box::new(e))
            })?
            .ok_or(Error::BlockHashMissingFromExecutionLayer(exec_block_hash))?;

        // Verify payload integrity.
        let header_from_payload = ExecutionPayloadHeader::from(execution_payload.to_ref());
        if header_from_payload != execution_payload_header {
            for txn in execution_payload.transactions() {
                debug!(
                    self.log,
                    "Reconstructed txn";
                    "bytes" => format!("0x{}", hex::encode(&**txn)),
                );
            }

            return Err(Error::InconsistentPayloadReconstructed {
                slot: blinded_block.slot(),
                exec_block_hash,
                canonical_transactions_root: execution_payload_header.transactions_root(),
                reconstructed_transactions_root: header_from_payload.transactions_root(),
            });
        }

        // Add the payload to the block to form a full block.
        blinded_block
            .try_into_full_block(Some(execution_payload))
            .ok_or(Error::AddPayloadLogicError)
            .map(Some)
    }

    /// Returns the blobs at the given root, if any.
    ///
    /// Returns `Ok(None)` if the blobs and associated block are not found.
    ///
    /// If we can find the corresponding block in our database, we know whether we *should* have
    /// blobs. If we should have blobs and no blobs are found, this will error. If we shouldn't,
    /// this will reconstruct an empty `BlobsSidecar`.
    ///
    /// ## Errors
    /// - any database read errors
    /// - block and blobs are inconsistent in the database
    /// - this method is called with a pre-deneb block root
    /// - this method is called for a blob that is beyond the prune depth
    pub fn get_blobs(
        &self,
        block_root: &Hash256,
    ) -> Result<Option<BlobSidecarList<T::EthSpec>>, Error> {
        Ok(self.store.get_blobs(block_root)?)
    }

    pub fn get_blinded_block(
        &self,
        block_root: &Hash256,
    ) -> Result<Option<SignedBlindedBeaconBlock<T::EthSpec>>, Error> {
        Ok(self.store.get_blinded_block(block_root)?)
    }

    /// Returns the state at the given root, if any.
    ///
    /// ## Errors
    ///
    /// May return a database error.
    pub fn get_state(
        &self,
        state_root: &Hash256,
        slot: Option<Slot>,
    ) -> Result<Option<BeaconState<T::EthSpec>>, Error> {
        Ok(self.store.get_state(state_root, slot)?)
    }

    /// Return the sync committee at `slot + 1` from the canonical chain.
    ///
    /// This is useful when dealing with sync committee messages, because messages are signed
    /// and broadcast one slot prior to the slot of the sync committee (which is relevant at
    /// sync committee period boundaries).
    pub fn sync_committee_at_next_slot(
        &self,
        slot: Slot,
    ) -> Result<Arc<SyncCommittee<T::EthSpec>>, Error> {
        let epoch = slot.safe_add(1)?.epoch(T::EthSpec::slots_per_epoch());
        self.sync_committee_at_epoch(epoch)
    }

    /// Return the sync committee at `epoch` from the canonical chain.
    pub fn sync_committee_at_epoch(
        &self,
        epoch: Epoch,
    ) -> Result<Arc<SyncCommittee<T::EthSpec>>, Error> {
        // Try to read a committee from the head. This will work most of the time, but will fail
        // for faraway committees, or if there are skipped slots at the transition to Altair.
        let spec = &self.spec;
        let committee_from_head =
            self.with_head(
                |head| match head.beacon_state.get_built_sync_committee(epoch, spec) {
                    Ok(committee) => Ok(Some(committee.clone())),
                    Err(BeaconStateError::SyncCommitteeNotKnown { .. })
                    | Err(BeaconStateError::IncorrectStateVariant) => Ok(None),
                    Err(e) => Err(Error::from(e)),
                },
            )?;

        if let Some(committee) = committee_from_head {
            Ok(committee)
        } else {
            // Slow path: load a state (or advance the head).
            let sync_committee_period = epoch.sync_committee_period(spec)?;
            let committee = self
                .state_for_sync_committee_period(sync_committee_period)?
                .get_built_sync_committee(epoch, spec)?
                .clone();
            Ok(committee)
        }
    }

    /// Load a state suitable for determining the sync committee for the given period.
    ///
    /// Specifically, the state at the start of the *previous* sync committee period.
    ///
    /// This is sufficient for historical duties, and efficient in the case where the head
    /// is lagging the current period and we need duties for the next period (because we only
    /// have to transition the head to start of the current period).
    ///
    /// We also need to ensure that the load slot is after the Altair fork.
    ///
    /// **WARNING**: the state returned will have dummy state roots. It should only be used
    /// for its sync committees (determining duties, etc).
    pub fn state_for_sync_committee_period(
        &self,
        sync_committee_period: u64,
    ) -> Result<BeaconState<T::EthSpec>, Error> {
        let altair_fork_epoch = self
            .spec
            .altair_fork_epoch
            .ok_or(Error::AltairForkDisabled)?;

        let load_slot = std::cmp::max(
            self.spec.epochs_per_sync_committee_period * sync_committee_period.saturating_sub(1),
            altair_fork_epoch,
        )
        .start_slot(T::EthSpec::slots_per_epoch());

        self.state_at_slot(load_slot, StateSkipConfig::WithoutStateRoots)
    }

    /// Returns the current heads of the `BeaconChain`. For the canonical head, see `Self::head`.
    ///
    /// Returns `(block_root, block_slot)`.
    pub fn heads(&self) -> Vec<(Hash256, Slot)> {
        self.head_tracker.heads()
    }

    pub fn knows_head(&self, block_hash: &SignedBeaconBlockHash) -> bool {
        self.head_tracker.contains_head((*block_hash).into())
    }

    /// Returns the `BeaconState` at the given slot.
    ///
    /// Returns `None` when the state is not found in the database or there is an error skipping
    /// to a future state.
    pub fn state_at_slot(
        &self,
        slot: Slot,
        config: StateSkipConfig,
    ) -> Result<BeaconState<T::EthSpec>, Error> {
        let head_state = self.head_beacon_state_cloned();

        match slot.cmp(&head_state.slot()) {
            Ordering::Equal => Ok(head_state),
            Ordering::Greater => {
                if slot > head_state.slot() + T::EthSpec::slots_per_epoch() {
                    warn!(
                        self.log,
                        "Skipping more than an epoch";
                        "head_slot" => head_state.slot(),
                        "request_slot" => slot
                    )
                }

                let start_slot = head_state.slot();
                let task_start = Instant::now();
                let max_task_runtime = Duration::from_secs(self.spec.seconds_per_slot);

                let head_state_slot = head_state.slot();
                let mut state = head_state;

                let skip_state_root = match config {
                    StateSkipConfig::WithStateRoots => None,
                    StateSkipConfig::WithoutStateRoots => Some(Hash256::zero()),
                };

                while state.slot() < slot {
                    // Do not allow and forward state skip that takes longer than the maximum task duration.
                    //
                    // This is a protection against nodes doing too much work when they're not synced
                    // to a chain.
                    if task_start + max_task_runtime < Instant::now() {
                        return Err(Error::StateSkipTooLarge {
                            start_slot,
                            requested_slot: slot,
                            max_task_runtime,
                        });
                    }

                    // Note: supplying some `state_root` when it is known would be a cheap and easy
                    // optimization.
                    match per_slot_processing(&mut state, skip_state_root, &self.spec) {
                        Ok(_) => (),
                        Err(e) => {
                            warn!(
                                self.log,
                                "Unable to load state at slot";
                                "error" => ?e,
                                "head_slot" => head_state_slot,
                                "requested_slot" => slot
                            );
                            return Err(Error::NoStateForSlot(slot));
                        }
                    };
                }
                Ok(state)
            }
            Ordering::Less => {
                let state_root =
                    process_results(self.forwards_iter_state_roots_until(slot, slot)?, |iter| {
                        iter.take_while(|(_, current_slot)| *current_slot >= slot)
                            .find(|(_, current_slot)| *current_slot == slot)
                            .map(|(root, _slot)| root)
                    })?
                    .ok_or(Error::NoStateForSlot(slot))?;

                Ok(self
                    .get_state(&state_root, Some(slot))?
                    .ok_or(Error::NoStateForSlot(slot))?)
            }
        }
    }

    /// Returns the `BeaconState` the current slot (viz., `self.slot()`).
    ///
    ///  - A reference to the head state (note: this keeps a read lock on the head, try to use
    ///  sparingly).
    ///  - The head state, but with skipped slots (for states later than the head).
    ///
    ///  Returns `None` when there is an error skipping to a future state or the slot clock cannot
    ///  be read.
    pub fn wall_clock_state(&self) -> Result<BeaconState<T::EthSpec>, Error> {
        self.state_at_slot(self.slot()?, StateSkipConfig::WithStateRoots)
    }

    /// Returns the validator index (if any) for the given public key.
    ///
    /// ## Notes
    ///
    /// This query uses the `validator_pubkey_cache` which contains _all_ validators ever seen,
    /// even if those validators aren't included in the head state. It is important to remember
    /// that just because a validator exists here, it doesn't necessarily exist in all
    /// `BeaconStates`.
    ///
    /// ## Errors
    ///
    /// May return an error if acquiring a read-lock on the `validator_pubkey_cache` times out.
    pub fn validator_index(&self, pubkey: &PublicKeyBytes) -> Result<Option<usize>, Error> {
        let pubkey_cache = self
            .validator_pubkey_cache
            .try_read_for(VALIDATOR_PUBKEY_CACHE_LOCK_TIMEOUT)
            .ok_or(Error::ValidatorPubkeyCacheLockTimeout)?;

        Ok(pubkey_cache.get_index(pubkey))
    }

    /// Return the validator indices of all public keys fetched from an iterator.
    ///
    /// If any public key doesn't belong to a known validator then an error will be returned.
    /// We could consider relaxing this by returning `Vec<Option<usize>>` in future.
    pub fn validator_indices<'a>(
        &self,
        validator_pubkeys: impl Iterator<Item = &'a PublicKeyBytes>,
    ) -> Result<Vec<u64>, Error> {
        let pubkey_cache = self
            .validator_pubkey_cache
            .try_read_for(VALIDATOR_PUBKEY_CACHE_LOCK_TIMEOUT)
            .ok_or(Error::ValidatorPubkeyCacheLockTimeout)?;

        validator_pubkeys
            .map(|pubkey| {
                pubkey_cache
                    .get_index(pubkey)
                    .map(|id| id as u64)
                    .ok_or(Error::ValidatorPubkeyUnknown(*pubkey))
            })
            .collect()
    }

    /// Returns the validator pubkey (if any) for the given validator index.
    ///
    /// ## Notes
    ///
    /// This query uses the `validator_pubkey_cache` which contains _all_ validators ever seen,
    /// even if those validators aren't included in the head state. It is important to remember
    /// that just because a validator exists here, it doesn't necessarily exist in all
    /// `BeaconStates`.
    ///
    /// ## Errors
    ///
    /// May return an error if acquiring a read-lock on the `validator_pubkey_cache` times out.
    pub fn validator_pubkey(&self, validator_index: usize) -> Result<Option<PublicKey>, Error> {
        let pubkey_cache = self
            .validator_pubkey_cache
            .try_read_for(VALIDATOR_PUBKEY_CACHE_LOCK_TIMEOUT)
            .ok_or(Error::ValidatorPubkeyCacheLockTimeout)?;

        Ok(pubkey_cache.get(validator_index).cloned())
    }

    /// As per `Self::validator_pubkey`, but returns `PublicKeyBytes`.
    pub fn validator_pubkey_bytes(
        &self,
        validator_index: usize,
    ) -> Result<Option<PublicKeyBytes>, Error> {
        let pubkey_cache = self
            .validator_pubkey_cache
            .try_read_for(VALIDATOR_PUBKEY_CACHE_LOCK_TIMEOUT)
            .ok_or(Error::ValidatorPubkeyCacheLockTimeout)?;

        Ok(pubkey_cache.get_pubkey_bytes(validator_index).copied())
    }

    /// As per `Self::validator_pubkey_bytes` but will resolve multiple indices at once to avoid
    /// bouncing the read-lock on the pubkey cache.
    ///
    /// Returns a map that may have a length less than `validator_indices.len()` if some indices
    /// were unable to be resolved.
    pub fn validator_pubkey_bytes_many(
        &self,
        validator_indices: &[usize],
    ) -> Result<HashMap<usize, PublicKeyBytes>, Error> {
        let pubkey_cache = self
            .validator_pubkey_cache
            .try_read_for(VALIDATOR_PUBKEY_CACHE_LOCK_TIMEOUT)
            .ok_or(Error::ValidatorPubkeyCacheLockTimeout)?;

        let mut map = HashMap::with_capacity(validator_indices.len());
        for &validator_index in validator_indices {
            if let Some(pubkey) = pubkey_cache.get_pubkey_bytes(validator_index) {
                map.insert(validator_index, *pubkey);
            }
        }
        Ok(map)
    }

    /// Returns the block canonical root of the current canonical chain at a given slot, starting from the given state.
    ///
    /// Returns `None` if the given slot doesn't exist in the chain.
    pub fn root_at_slot_from_state(
        &self,
        target_slot: Slot,
        beacon_block_root: Hash256,
        state: &BeaconState<T::EthSpec>,
    ) -> Result<Option<Hash256>, Error> {
        let iter = BlockRootsIterator::new(&self.store, state);
        let iter_with_head = std::iter::once(Ok((beacon_block_root, state.slot())))
            .chain(iter)
            .map(|result| result.map_err(|e| e.into()));

        process_results(iter_with_head, |mut iter| {
            iter.find(|(_, slot)| *slot == target_slot)
                .map(|(root, _)| root)
        })
    }

    /// Returns the attestation duties for the given validator indices using the shuffling cache.
    ///
    /// An error may be returned if `head_block_root` is a finalized block, this function is only
    /// designed for operations at the head of the chain.
    ///
    /// The returned `Vec` will have the same length as `validator_indices`, any
    /// non-existing/inactive validators will have `None` values.
    ///
    /// ## Notes
    ///
    /// This function will try to use the shuffling cache to return the value. If the value is not
    /// in the shuffling cache, it will be added. Care should be taken not to wash out the
    /// shuffling cache with historical/useless values.
    pub fn validator_attestation_duties(
        &self,
        validator_indices: &[u64],
        epoch: Epoch,
        head_block_root: Hash256,
    ) -> Result<(Vec<Option<AttestationDuty>>, Hash256, ExecutionStatus), Error> {
        let execution_status = self
            .canonical_head
            .fork_choice_read_lock()
            .get_block_execution_status(&head_block_root)
            .ok_or(Error::AttestationHeadNotInForkChoice(head_block_root))?;

        let (duties, dependent_root) = self.with_committee_cache(
            head_block_root,
            epoch,
            |committee_cache, dependent_root| {
                let duties = validator_indices
                    .iter()
                    .map(|validator_index| {
                        let validator_index = *validator_index as usize;
                        committee_cache.get_attestation_duties(validator_index)
                    })
                    .collect();

                Ok((duties, dependent_root))
            },
        )?;
        Ok((duties, dependent_root, execution_status))
    }

    /// Returns an aggregated `Attestation`, if any, that has a matching `attestation.data`.
    ///
    /// The attestation will be obtained from `self.naive_aggregation_pool`.
    pub fn get_aggregated_attestation(
        &self,
        data: &AttestationData,
    ) -> Result<Option<Attestation<T::EthSpec>>, Error> {
        if let Some(attestation) = self.naive_aggregation_pool.read().get(data) {
            self.filter_optimistic_attestation(attestation)
                .map(Option::Some)
        } else {
            Ok(None)
        }
    }

    /// Returns an aggregated `Attestation`, if any, that has a matching
    /// `attestation.data.tree_hash_root()`.
    ///
    /// The attestation will be obtained from `self.naive_aggregation_pool`.
    pub fn get_aggregated_attestation_by_slot_and_root(
        &self,
        slot: Slot,
        attestation_data_root: &Hash256,
    ) -> Result<Option<Attestation<T::EthSpec>>, Error> {
        if let Some(attestation) = self
            .naive_aggregation_pool
            .read()
            .get_by_slot_and_root(slot, attestation_data_root)
        {
            self.filter_optimistic_attestation(attestation)
                .map(Option::Some)
        } else {
            Ok(None)
        }
    }

    /// Returns `Ok(attestation)` if the supplied `attestation` references a valid
    /// `beacon_block_root`.
    fn filter_optimistic_attestation(
        &self,
        attestation: Attestation<T::EthSpec>,
    ) -> Result<Attestation<T::EthSpec>, Error> {
        let beacon_block_root = attestation.data.beacon_block_root;
        match self
            .canonical_head
            .fork_choice_read_lock()
            .get_block_execution_status(&beacon_block_root)
        {
            // The attestation references a block that is not in fork choice, it must be
            // pre-finalization.
            None => Err(Error::CannotAttestToFinalizedBlock { beacon_block_root }),
            // The attestation references a fully valid `beacon_block_root`.
            Some(execution_status) if execution_status.is_valid_or_irrelevant() => Ok(attestation),
            // The attestation references a block that has not been verified by an EL (i.e. it
            // is optimistic or invalid). Don't return the block, return an error instead.
            Some(execution_status) => Err(Error::HeadBlockNotFullyVerified {
                beacon_block_root,
                execution_status,
            }),
        }
    }

    /// Return an aggregated `SyncCommitteeContribution` matching the given `root`.
    pub fn get_aggregated_sync_committee_contribution(
        &self,
        sync_contribution_data: &SyncContributionData,
    ) -> Result<Option<SyncCommitteeContribution<T::EthSpec>>, Error> {
        if let Some(contribution) = self
            .naive_sync_aggregation_pool
            .read()
            .get(sync_contribution_data)
        {
            self.filter_optimistic_sync_committee_contribution(contribution)
                .map(Option::Some)
        } else {
            Ok(None)
        }
    }

    fn filter_optimistic_sync_committee_contribution(
        &self,
        contribution: SyncCommitteeContribution<T::EthSpec>,
    ) -> Result<SyncCommitteeContribution<T::EthSpec>, Error> {
        let beacon_block_root = contribution.beacon_block_root;
        match self
            .canonical_head
            .fork_choice_read_lock()
            .get_block_execution_status(&beacon_block_root)
        {
            // The contribution references a block that is not in fork choice, it must be
            // pre-finalization.
            None => Err(Error::SyncContributionDataReferencesFinalizedBlock { beacon_block_root }),
            // The contribution references a fully valid `beacon_block_root`.
            Some(execution_status) if execution_status.is_valid_or_irrelevant() => Ok(contribution),
            // The contribution references a block that has not been verified by an EL (i.e. it
            // is optimistic or invalid). Don't return the block, return an error instead.
            Some(execution_status) => Err(Error::HeadBlockNotFullyVerified {
                beacon_block_root,
                execution_status,
            }),
        }
    }

    /// Produce an unaggregated `Attestation` that is valid for the given `slot` and `index`.
    ///
    /// The produced `Attestation` will not be valid until it has been signed by exactly one
    /// validator that is in the committee for `slot` and `index` in the canonical chain.
    ///
    /// Always attests to the canonical chain.
    ///
    /// ## Errors
    ///
    /// May return an error if the `request_slot` is too far behind the head state.
    pub fn produce_unaggregated_attestation(
        &self,
        request_slot: Slot,
        request_index: CommitteeIndex,
    ) -> Result<Attestation<T::EthSpec>, Error> {
        let _total_timer = metrics::start_timer(&metrics::ATTESTATION_PRODUCTION_SECONDS);

        // The early attester cache will return `Some(attestation)` in the scenario where there is a
        // block being imported that will become the head block, but that block has not yet been
        // inserted into the database and set as `self.canonical_head`.
        //
        // In effect, the early attester cache prevents slow database IO from causing missed
        // head/target votes.
        //
        // The early attester cache should never contain an optimistically imported block.
        match self
            .early_attester_cache
            .try_attest(request_slot, request_index, &self.spec)
        {
            // The cache matched this request, return the value.
            Ok(Some(attestation)) => return Ok(attestation),
            // The cache did not match this request, proceed with the rest of this function.
            Ok(None) => (),
            // The cache returned an error. Log the error and proceed with the rest of this
            // function.
            Err(e) => warn!(
                self.log,
                "Early attester cache failed";
                "error" => ?e
            ),
        }

        let slots_per_epoch = T::EthSpec::slots_per_epoch();
        let request_epoch = request_slot.epoch(slots_per_epoch);

        /*
         * Phase 1/2:
         *
         * Take a short-lived read-lock on the head and copy the necessary information from it.
         *
         * It is important that this first phase is as quick as possible; creating contention for
         * the head-lock is not desirable.
         */

        let head_state_slot;
        let beacon_block_root;
        let beacon_state_root;
        let target;
        let current_epoch_attesting_info: Option<(Checkpoint, usize)>;
        let attester_cache_key;
        let head_timer = metrics::start_timer(&metrics::ATTESTATION_PRODUCTION_HEAD_SCRAPE_SECONDS);
        // The following braces are to prevent the `cached_head` Arc from being held for longer than
        // required. It also helps reduce the diff for a very large PR (#3244).
        {
            let head = self.head_snapshot();
            let head_state = &head.beacon_state;
            head_state_slot = head_state.slot();

            // There is no value in producing an attestation to a block that is pre-finalization and
            // it is likely to cause expensive and pointless reads to the freezer database. Exit
            // early if this is the case.
            let finalized_slot = head_state
                .finalized_checkpoint()
                .epoch
                .start_slot(slots_per_epoch);
            if request_slot < finalized_slot {
                return Err(Error::AttestingToFinalizedSlot {
                    finalized_slot,
                    request_slot,
                });
            }

            // This function will eventually fail when trying to access a slot which is
            // out-of-bounds of `state.block_roots`. This explicit error is intended to provide a
            // clearer message to the user than an ambiguous `SlotOutOfBounds` error.
            let slots_per_historical_root = T::EthSpec::slots_per_historical_root() as u64;
            let lowest_permissible_slot =
                head_state.slot().saturating_sub(slots_per_historical_root);
            if request_slot < lowest_permissible_slot {
                return Err(Error::AttestingToAncientSlot {
                    lowest_permissible_slot,
                    request_slot,
                });
            }

            if request_slot >= head_state.slot() {
                // When attesting to the head slot or later, always use the head of the chain.
                beacon_block_root = head.beacon_block_root;
                beacon_state_root = head.beacon_state_root();
            } else {
                // Permit attesting to slots *prior* to the current head. This is desirable when
                // the VC and BN are out-of-sync due to time issues or overloading.
                beacon_block_root = *head_state.get_block_root(request_slot)?;
                beacon_state_root = *head_state.get_state_root(request_slot)?;
            };

            let target_slot = request_epoch.start_slot(T::EthSpec::slots_per_epoch());
            let target_root = if head_state.slot() <= target_slot {
                // If the state is earlier than the target slot then the target *must* be the head
                // block root.
                beacon_block_root
            } else {
                *head_state.get_block_root(target_slot)?
            };
            target = Checkpoint {
                epoch: request_epoch,
                root: target_root,
            };

            current_epoch_attesting_info = if head_state.current_epoch() == request_epoch {
                // When the head state is in the same epoch as the request, all the information
                // required to attest is available on the head state.
                Some((
                    head_state.current_justified_checkpoint(),
                    head_state
                        .get_beacon_committee(request_slot, request_index)?
                        .committee
                        .len(),
                ))
            } else {
                // If the head state is in a *different* epoch to the request, more work is required
                // to determine the justified checkpoint and committee length.
                None
            };

            // Determine the key for `self.attester_cache`, in case it is required later in this
            // routine.
            attester_cache_key =
                AttesterCacheKey::new(request_epoch, head_state, beacon_block_root)?;
        }
        drop(head_timer);

        // Only attest to a block if it is fully verified (i.e. not optimistic or invalid).
        match self
            .canonical_head
            .fork_choice_read_lock()
            .get_block_execution_status(&beacon_block_root)
        {
            Some(execution_status) if execution_status.is_valid_or_irrelevant() => (),
            Some(execution_status) => {
                return Err(Error::HeadBlockNotFullyVerified {
                    beacon_block_root,
                    execution_status,
                })
            }
            None => return Err(Error::HeadMissingFromForkChoice(beacon_block_root)),
        };

        /*
         *  Phase 2/2:
         *
         *  If the justified checkpoint and committee length from the head are suitable for this
         *  attestation, use them. If not, try the attester cache. If the cache misses, load a state
         *  from disk and prime the cache with it.
         */

        let cache_timer =
            metrics::start_timer(&metrics::ATTESTATION_PRODUCTION_CACHE_INTERACTION_SECONDS);
        let (justified_checkpoint, committee_len) =
            if let Some((justified_checkpoint, committee_len)) = current_epoch_attesting_info {
                // The head state is in the same epoch as the attestation, so there is no more
                // required information.
                (justified_checkpoint, committee_len)
            } else if let Some(cached_values) = self.attester_cache.get::<T::EthSpec>(
                &attester_cache_key,
                request_slot,
                request_index,
                &self.spec,
            )? {
                // The suitable values were already cached. Return them.
                cached_values
            } else {
                debug!(
                    self.log,
                    "Attester cache miss";
                    "beacon_block_root" => ?beacon_block_root,
                    "head_state_slot" => %head_state_slot,
                    "request_slot" => %request_slot,
                );

                // Neither the head state, nor the attester cache was able to produce the required
                // information to attest in this epoch. So, load a `BeaconState` from disk and use
                // it to fulfil the request (and prime the cache to avoid this next time).
                let _cache_build_timer =
                    metrics::start_timer(&metrics::ATTESTATION_PRODUCTION_CACHE_PRIME_SECONDS);
                self.attester_cache.load_and_cache_state(
                    beacon_state_root,
                    attester_cache_key,
                    request_slot,
                    request_index,
                    self,
                )?
            };
        drop(cache_timer);

        Ok(Attestation {
            aggregation_bits: BitList::with_capacity(committee_len)?,
            data: AttestationData {
                slot: request_slot,
                index: request_index,
                beacon_block_root,
                source: justified_checkpoint,
                target,
            },
            signature: AggregateSignature::empty(),
        })
    }

    /// Performs the same validation as `Self::verify_unaggregated_attestation_for_gossip`, but for
    /// multiple attestations using batch BLS verification. Batch verification can provide
    /// significant CPU-time savings compared to individual verification.
    pub fn batch_verify_unaggregated_attestations_for_gossip<'a, I>(
        &self,
        attestations: I,
    ) -> Result<
        Vec<Result<VerifiedUnaggregatedAttestation<'a, T>, AttestationError>>,
        AttestationError,
    >
    where
        I: Iterator<Item = (&'a Attestation<T::EthSpec>, Option<SubnetId>)> + ExactSizeIterator,
    {
        batch_verify_unaggregated_attestations(attestations, self)
    }

    /// Accepts some `Attestation` from the network and attempts to verify it, returning `Ok(_)` if
    /// it is valid to be (re)broadcast on the gossip network.
    ///
    /// The attestation must be "unaggregated", that is it must have exactly one
    /// aggregation bit set.
    pub fn verify_unaggregated_attestation_for_gossip<'a>(
        &self,
        unaggregated_attestation: &'a Attestation<T::EthSpec>,
        subnet_id: Option<SubnetId>,
    ) -> Result<VerifiedUnaggregatedAttestation<'a, T>, AttestationError> {
        metrics::inc_counter(&metrics::UNAGGREGATED_ATTESTATION_PROCESSING_REQUESTS);
        let _timer =
            metrics::start_timer(&metrics::UNAGGREGATED_ATTESTATION_GOSSIP_VERIFICATION_TIMES);

        VerifiedUnaggregatedAttestation::verify(unaggregated_attestation, subnet_id, self).map(
            |v| {
                // This method is called for API and gossip attestations, so this covers all unaggregated attestation events
                if let Some(event_handler) = self.event_handler.as_ref() {
                    if event_handler.has_attestation_subscribers() {
                        event_handler
                            .register(EventKind::Attestation(Box::new(v.attestation().clone())));
                    }
                }
                metrics::inc_counter(&metrics::UNAGGREGATED_ATTESTATION_PROCESSING_SUCCESSES);
                v
            },
        )
    }

    /// Performs the same validation as `Self::verify_aggregated_attestation_for_gossip`, but for
    /// multiple attestations using batch BLS verification. Batch verification can provide
    /// significant CPU-time savings compared to individual verification.
    pub fn batch_verify_aggregated_attestations_for_gossip<'a, I>(
        &self,
        aggregates: I,
    ) -> Result<Vec<Result<VerifiedAggregatedAttestation<'a, T>, AttestationError>>, AttestationError>
    where
        I: Iterator<Item = &'a SignedAggregateAndProof<T::EthSpec>> + ExactSizeIterator,
    {
        batch_verify_aggregated_attestations(aggregates, self)
    }

    /// Accepts some `SignedAggregateAndProof` from the network and attempts to verify it,
    /// returning `Ok(_)` if it is valid to be (re)broadcast on the gossip network.
    pub fn verify_aggregated_attestation_for_gossip<'a>(
        &self,
        signed_aggregate: &'a SignedAggregateAndProof<T::EthSpec>,
    ) -> Result<VerifiedAggregatedAttestation<'a, T>, AttestationError> {
        metrics::inc_counter(&metrics::AGGREGATED_ATTESTATION_PROCESSING_REQUESTS);
        let _timer =
            metrics::start_timer(&metrics::AGGREGATED_ATTESTATION_GOSSIP_VERIFICATION_TIMES);

        VerifiedAggregatedAttestation::verify(signed_aggregate, self).map(|v| {
            // This method is called for API and gossip attestations, so this covers all aggregated attestation events
            if let Some(event_handler) = self.event_handler.as_ref() {
                if event_handler.has_attestation_subscribers() {
                    event_handler
                        .register(EventKind::Attestation(Box::new(v.attestation().clone())));
                }
            }
            metrics::inc_counter(&metrics::AGGREGATED_ATTESTATION_PROCESSING_SUCCESSES);
            v
        })
    }

    /// Accepts some `SyncCommitteeMessage` from the network and attempts to verify it, returning `Ok(_)` if
    /// it is valid to be (re)broadcast on the gossip network.
    pub fn verify_sync_committee_message_for_gossip(
        &self,
        sync_message: SyncCommitteeMessage,
        subnet_id: SyncSubnetId,
    ) -> Result<VerifiedSyncCommitteeMessage, SyncCommitteeError> {
        metrics::inc_counter(&metrics::SYNC_MESSAGE_PROCESSING_REQUESTS);
        let _timer = metrics::start_timer(&metrics::SYNC_MESSAGE_GOSSIP_VERIFICATION_TIMES);

        VerifiedSyncCommitteeMessage::verify(sync_message, subnet_id, self).map(|v| {
            metrics::inc_counter(&metrics::SYNC_MESSAGE_PROCESSING_SUCCESSES);
            v
        })
    }

    /// Accepts some `SignedContributionAndProof` from the network and attempts to verify it,
    /// returning `Ok(_)` if it is valid to be (re)broadcast on the gossip network.
    pub fn verify_sync_contribution_for_gossip(
        &self,
        sync_contribution: SignedContributionAndProof<T::EthSpec>,
    ) -> Result<VerifiedSyncContribution<T>, SyncCommitteeError> {
        metrics::inc_counter(&metrics::SYNC_CONTRIBUTION_PROCESSING_REQUESTS);
        let _timer = metrics::start_timer(&metrics::SYNC_CONTRIBUTION_GOSSIP_VERIFICATION_TIMES);
        VerifiedSyncContribution::verify(sync_contribution, self).map(|v| {
            if let Some(event_handler) = self.event_handler.as_ref() {
                if event_handler.has_contribution_subscribers() {
                    event_handler.register(EventKind::ContributionAndProof(Box::new(
                        v.aggregate().clone(),
                    )));
                }
            }
            metrics::inc_counter(&metrics::SYNC_CONTRIBUTION_PROCESSING_SUCCESSES);
            v
        })
    }

    /// Accepts some 'LightClientFinalityUpdate' from the network and attempts to verify it
    pub fn verify_finality_update_for_gossip(
        self: &Arc<Self>,
        light_client_finality_update: LightClientFinalityUpdate<T::EthSpec>,
        seen_timestamp: Duration,
    ) -> Result<VerifiedLightClientFinalityUpdate<T>, LightClientFinalityUpdateError> {
        VerifiedLightClientFinalityUpdate::verify(
            light_client_finality_update,
            self,
            seen_timestamp,
        )
        .map(|v| {
            metrics::inc_counter(&metrics::FINALITY_UPDATE_PROCESSING_SUCCESSES);
            v
        })
    }

    pub fn verify_blob_sidecar_for_gossip(
        self: &Arc<Self>,
        blob_sidecar: SignedBlobSidecar<T::EthSpec>,
        subnet_id: u64,
    ) -> Result<GossipVerifiedBlob<T::EthSpec>, BlobError<T::EthSpec>> {
        blob_verification::validate_blob_sidecar_for_gossip(blob_sidecar, subnet_id, self)
    }

    /// Accepts some 'LightClientOptimisticUpdate' from the network and attempts to verify it
    pub fn verify_optimistic_update_for_gossip(
        self: &Arc<Self>,
        light_client_optimistic_update: LightClientOptimisticUpdate<T::EthSpec>,
        seen_timestamp: Duration,
    ) -> Result<VerifiedLightClientOptimisticUpdate<T>, LightClientOptimisticUpdateError> {
        VerifiedLightClientOptimisticUpdate::verify(
            light_client_optimistic_update,
            self,
            seen_timestamp,
        )
        .map(|v| {
            metrics::inc_counter(&metrics::OPTIMISTIC_UPDATE_PROCESSING_SUCCESSES);
            v
        })
    }

    /// Accepts some attestation-type object and attempts to verify it in the context of fork
    /// choice. If it is valid it is applied to `self.fork_choice`.
    ///
    /// Common items that implement `VerifiedAttestation`:
    ///
    /// - `VerifiedUnaggregatedAttestation`
    /// - `VerifiedAggregatedAttestation`
    pub fn apply_attestation_to_fork_choice(
        &self,
        verified: &impl VerifiedAttestation<T>,
    ) -> Result<(), Error> {
        let _timer = metrics::start_timer(&metrics::FORK_CHOICE_PROCESS_ATTESTATION_TIMES);

        self.canonical_head
            .fork_choice_write_lock()
            .on_attestation(
                self.slot()?,
                verified.indexed_attestation(),
                AttestationFromBlock::False,
            )
            .map_err(Into::into)
    }

    /// Accepts an `VerifiedUnaggregatedAttestation` and attempts to apply it to the "naive
    /// aggregation pool".
    ///
    /// The naive aggregation pool is used by local validators to produce
    /// `SignedAggregateAndProof`.
    ///
    /// If the attestation is too old (low slot) to be included in the pool it is simply dropped
    /// and no error is returned.
    pub fn add_to_naive_aggregation_pool(
        &self,
        unaggregated_attestation: &impl VerifiedAttestation<T>,
    ) -> Result<(), AttestationError> {
        let _timer = metrics::start_timer(&metrics::ATTESTATION_PROCESSING_APPLY_TO_AGG_POOL);

        let attestation = unaggregated_attestation.attestation();

        match self.naive_aggregation_pool.write().insert(attestation) {
            Ok(outcome) => trace!(
                self.log,
                "Stored unaggregated attestation";
                "outcome" => ?outcome,
                "index" => attestation.data.index,
                "slot" => attestation.data.slot.as_u64(),
            ),
            Err(NaiveAggregationError::SlotTooLow {
                slot,
                lowest_permissible_slot,
            }) => {
                trace!(
                    self.log,
                    "Refused to store unaggregated attestation";
                    "lowest_permissible_slot" => lowest_permissible_slot.as_u64(),
                    "slot" => slot.as_u64(),
                );
            }
            Err(e) => {
                error!(
                        self.log,
                        "Failed to store unaggregated attestation";
                        "error" => ?e,
                        "index" => attestation.data.index,
                        "slot" => attestation.data.slot.as_u64(),
                );
                return Err(Error::from(e).into());
            }
        };

        Ok(())
    }

    /// Accepts a `VerifiedSyncCommitteeMessage` and attempts to apply it to the "naive
    /// aggregation pool".
    ///
    /// The naive aggregation pool is used by local validators to produce
    /// `SignedContributionAndProof`.
    ///
    /// If the sync message is too old (low slot) to be included in the pool it is simply dropped
    /// and no error is returned.
    pub fn add_to_naive_sync_aggregation_pool(
        &self,
        verified_sync_committee_message: VerifiedSyncCommitteeMessage,
    ) -> Result<VerifiedSyncCommitteeMessage, SyncCommitteeError> {
        let sync_message = verified_sync_committee_message.sync_message();
        let positions_by_subnet_id: &HashMap<SyncSubnetId, Vec<usize>> =
            verified_sync_committee_message.subnet_positions();
        for (subnet_id, positions) in positions_by_subnet_id.iter() {
            for position in positions {
                let _timer =
                    metrics::start_timer(&metrics::SYNC_CONTRIBUTION_PROCESSING_APPLY_TO_AGG_POOL);
                let contribution = SyncCommitteeContribution::from_message(
                    sync_message,
                    subnet_id.into(),
                    *position,
                )?;

                match self
                    .naive_sync_aggregation_pool
                    .write()
                    .insert(&contribution)
                {
                    Ok(outcome) => trace!(
                        self.log,
                        "Stored unaggregated sync committee message";
                        "outcome" => ?outcome,
                        "index" => sync_message.validator_index,
                        "slot" => sync_message.slot.as_u64(),
                    ),
                    Err(NaiveAggregationError::SlotTooLow {
                        slot,
                        lowest_permissible_slot,
                    }) => {
                        trace!(
                            self.log,
                            "Refused to store unaggregated sync committee message";
                            "lowest_permissible_slot" => lowest_permissible_slot.as_u64(),
                            "slot" => slot.as_u64(),
                        );
                    }
                    Err(e) => {
                        error!(
                                self.log,
                                "Failed to store unaggregated sync committee message";
                                "error" => ?e,
                                "index" => sync_message.validator_index,
                                "slot" => sync_message.slot.as_u64(),
                        );
                        return Err(Error::from(e).into());
                    }
                };
            }
        }
        Ok(verified_sync_committee_message)
    }

    /// Accepts a `VerifiedAttestation` and attempts to apply it to `self.op_pool`.
    ///
    /// The op pool is used by local block producers to pack blocks with operations.
    pub fn add_to_block_inclusion_pool<A>(
        &self,
        verified_attestation: A,
    ) -> Result<(), AttestationError>
    where
        A: VerifiedAttestation<T>,
    {
        let _timer = metrics::start_timer(&metrics::ATTESTATION_PROCESSING_APPLY_TO_OP_POOL);

        // If there's no eth1 chain then it's impossible to produce blocks and therefore
        // useless to put things in the op pool.
        if self.eth1_chain.is_some() {
            let (attestation, attesting_indices) =
                verified_attestation.into_attestation_and_indices();
            self.op_pool
                .insert_attestation(attestation, attesting_indices)
                .map_err(Error::from)?;
        }

        Ok(())
    }

    /// Accepts a `VerifiedSyncContribution` and attempts to apply it to `self.op_pool`.
    ///
    /// The op pool is used by local block producers to pack blocks with operations.
    pub fn add_contribution_to_block_inclusion_pool(
        &self,
        contribution: VerifiedSyncContribution<T>,
    ) -> Result<(), SyncCommitteeError> {
        let _timer = metrics::start_timer(&metrics::SYNC_CONTRIBUTION_PROCESSING_APPLY_TO_OP_POOL);

        // If there's no eth1 chain then it's impossible to produce blocks and therefore
        // useless to put things in the op pool.
        if self.eth1_chain.is_some() {
            self.op_pool
                .insert_sync_contribution(contribution.contribution())
                .map_err(Error::from)?;
        }

        Ok(())
    }

    /// Filter an attestation from the op pool for shuffling compatibility.
    ///
    /// Use the provided `filter_cache` map to memoize results.
    pub fn filter_op_pool_attestation(
        &self,
        filter_cache: &mut HashMap<(Hash256, Epoch), bool>,
        att: &AttestationRef<T::EthSpec>,
        state: &BeaconState<T::EthSpec>,
    ) -> bool {
        *filter_cache
            .entry((att.data.beacon_block_root, att.checkpoint.target_epoch))
            .or_insert_with(|| {
                self.shuffling_is_compatible(
                    &att.data.beacon_block_root,
                    att.checkpoint.target_epoch,
                    state,
                )
            })
    }

    /// Check that the shuffling at `block_root` is equal to one of the shufflings of `state`.
    ///
    /// The `target_epoch` argument determines which shuffling to check compatibility with, it
    /// should be equal to the current or previous epoch of `state`, or else `false` will be
    /// returned.
    ///
    /// The compatibility check is designed to be fast: we check that the block that
    /// determined the RANDAO mix for the `target_epoch` matches the ancestor of the block
    /// identified by `block_root` (at that slot).
    pub fn shuffling_is_compatible(
        &self,
        block_root: &Hash256,
        target_epoch: Epoch,
        state: &BeaconState<T::EthSpec>,
    ) -> bool {
        self.shuffling_is_compatible_result(block_root, target_epoch, state)
            .unwrap_or_else(|e| {
                debug!(
                    self.log,
                    "Skipping attestation with incompatible shuffling";
                    "block_root" => ?block_root,
                    "target_epoch" => target_epoch,
                    "reason" => ?e,
                );
                false
            })
    }

    fn shuffling_is_compatible_result(
        &self,
        block_root: &Hash256,
        target_epoch: Epoch,
        state: &BeaconState<T::EthSpec>,
    ) -> Result<bool, Error> {
        // Compute the shuffling ID for the head state in the `target_epoch`.
        let relative_epoch = RelativeEpoch::from_epoch(state.current_epoch(), target_epoch)
            .map_err(|e| Error::BeaconStateError(e.into()))?;
        let head_shuffling_id =
            AttestationShufflingId::new(self.genesis_block_root, state, relative_epoch)?;

        // Load the block's shuffling ID from fork choice. We use the variant of `get_block` that
        // checks descent from the finalized block, so there's one case where we'll spuriously
        // return `false`: where an attestation for the previous epoch nominates the pivot block
        // which is the parent block of the finalized block. Such attestations are not useful, so
        // this doesn't matter.
        let fork_choice_lock = self.canonical_head.fork_choice_read_lock();
        let block = fork_choice_lock
            .get_block(block_root)
            .ok_or(Error::AttestationHeadNotInForkChoice(*block_root))?;
        drop(fork_choice_lock);

        let block_shuffling_id = if target_epoch == block.current_epoch_shuffling_id.shuffling_epoch
        {
            block.current_epoch_shuffling_id
        } else if target_epoch == block.next_epoch_shuffling_id.shuffling_epoch {
            block.next_epoch_shuffling_id
        } else if target_epoch > block.next_epoch_shuffling_id.shuffling_epoch {
            AttestationShufflingId {
                shuffling_epoch: target_epoch,
                shuffling_decision_block: *block_root,
            }
        } else {
            debug!(
                self.log,
                "Skipping attestation with incompatible shuffling";
                "block_root" => ?block_root,
                "target_epoch" => target_epoch,
                "reason" => "target epoch less than block epoch"
            );
            return Ok(false);
        };

        if head_shuffling_id == block_shuffling_id {
            Ok(true)
        } else {
            debug!(
                self.log,
                "Skipping attestation with incompatible shuffling";
                "block_root" => ?block_root,
                "target_epoch" => target_epoch,
                "head_shuffling_id" => ?head_shuffling_id,
                "block_shuffling_id" => ?block_shuffling_id,
            );
            Ok(false)
        }
    }

    /// Verify a voluntary exit before allowing it to propagate on the gossip network.
    pub fn verify_voluntary_exit_for_gossip(
        &self,
        exit: SignedVoluntaryExit,
    ) -> Result<ObservationOutcome<SignedVoluntaryExit, T::EthSpec>, Error> {
        let head_snapshot = self.head().snapshot;
        let head_state = &head_snapshot.beacon_state;
        let wall_clock_epoch = self.epoch()?;

        Ok(self
            .observed_voluntary_exits
            .lock()
            .verify_and_observe_at(exit, wall_clock_epoch, head_state, &self.spec)
            .map(|exit| {
                // this method is called for both API and gossip exits, so this covers all exit events
                if let Some(event_handler) = self.event_handler.as_ref() {
                    if event_handler.has_exit_subscribers() {
                        if let ObservationOutcome::New(exit) = exit.clone() {
                            event_handler.register(EventKind::VoluntaryExit(exit.into_inner()));
                        }
                    }
                }
                exit
            })?)
    }

    /// Accept a pre-verified exit and queue it for inclusion in an appropriate block.
    pub fn import_voluntary_exit(&self, exit: SigVerifiedOp<SignedVoluntaryExit, T::EthSpec>) {
        if self.eth1_chain.is_some() {
            self.op_pool.insert_voluntary_exit(exit)
        }
    }

    /// Verify a proposer slashing before allowing it to propagate on the gossip network.
    pub fn verify_proposer_slashing_for_gossip(
        &self,
        proposer_slashing: ProposerSlashing,
    ) -> Result<ObservationOutcome<ProposerSlashing, T::EthSpec>, Error> {
        let wall_clock_state = self.wall_clock_state()?;
        Ok(self.observed_proposer_slashings.lock().verify_and_observe(
            proposer_slashing,
            &wall_clock_state,
            &self.spec,
        )?)
    }

    /// Accept some proposer slashing and queue it for inclusion in an appropriate block.
    pub fn import_proposer_slashing(
        &self,
        proposer_slashing: SigVerifiedOp<ProposerSlashing, T::EthSpec>,
    ) {
        if self.eth1_chain.is_some() {
            self.op_pool.insert_proposer_slashing(proposer_slashing)
        }
    }

    /// Verify an attester slashing before allowing it to propagate on the gossip network.
    pub fn verify_attester_slashing_for_gossip(
        &self,
        attester_slashing: AttesterSlashing<T::EthSpec>,
    ) -> Result<ObservationOutcome<AttesterSlashing<T::EthSpec>, T::EthSpec>, Error> {
        let wall_clock_state = self.wall_clock_state()?;
        Ok(self.observed_attester_slashings.lock().verify_and_observe(
            attester_slashing,
            &wall_clock_state,
            &self.spec,
        )?)
    }

    /// Accept a verified attester slashing and:
    ///
    /// 1. Apply it to fork choice.
    /// 2. Add it to the op pool.
    pub fn import_attester_slashing(
        &self,
        attester_slashing: SigVerifiedOp<AttesterSlashing<T::EthSpec>, T::EthSpec>,
    ) {
        // Add to fork choice.
        self.canonical_head
            .fork_choice_write_lock()
            .on_attester_slashing(attester_slashing.as_inner());

        // Add to the op pool (if we have the ability to propose blocks).
        if self.eth1_chain.is_some() {
            self.op_pool.insert_attester_slashing(attester_slashing)
        }
    }

    /// Verify a signed BLS to execution change before allowing it to propagate on the gossip network.
    pub fn verify_bls_to_execution_change_for_http_api(
        &self,
        bls_to_execution_change: SignedBlsToExecutionChange,
    ) -> Result<ObservationOutcome<SignedBlsToExecutionChange, T::EthSpec>, Error> {
        // Before checking the gossip duplicate filter, check that no prior change is already
        // in our op pool. Ignore these messages: do not gossip, do not try to override the pool.
        match self
            .op_pool
            .bls_to_execution_change_in_pool_equals(&bls_to_execution_change)
        {
            Some(true) => return Ok(ObservationOutcome::AlreadyKnown),
            Some(false) => return Err(Error::BlsToExecutionConflictsWithPool),
            None => (),
        }

        // Use the head state to save advancing to the wall-clock slot unnecessarily. The message is
        // signed with respect to the genesis fork version, and the slot check for gossip is applied
        // separately. This `Arc` clone of the head is nice and cheap.
        let head_snapshot = self.head().snapshot;
        let head_state = &head_snapshot.beacon_state;

        Ok(self
            .observed_bls_to_execution_changes
            .lock()
            .verify_and_observe(bls_to_execution_change, head_state, &self.spec)?)
    }

    /// Verify a signed BLS to execution change before allowing it to propagate on the gossip network.
    pub fn verify_bls_to_execution_change_for_gossip(
        &self,
        bls_to_execution_change: SignedBlsToExecutionChange,
    ) -> Result<ObservationOutcome<SignedBlsToExecutionChange, T::EthSpec>, Error> {
        // Ignore BLS to execution changes on gossip prior to Capella.
        if !self.current_slot_is_post_capella()? {
            return Err(Error::BlsToExecutionPriorToCapella);
        }
        self.verify_bls_to_execution_change_for_http_api(bls_to_execution_change)
            .or_else(|e| {
                // On gossip treat conflicts the same as duplicates [IGNORE].
                match e {
                    Error::BlsToExecutionConflictsWithPool => Ok(ObservationOutcome::AlreadyKnown),
                    e => Err(e),
                }
            })
    }

    /// Check if the current slot is greater than or equal to the Capella fork epoch.
    pub fn current_slot_is_post_capella(&self) -> Result<bool, Error> {
        let current_fork = self.spec.fork_name_at_slot::<T::EthSpec>(self.slot()?);
        if let ForkName::Base | ForkName::Altair | ForkName::Merge = current_fork {
            Ok(false)
        } else {
            Ok(true)
        }
    }

    /// Import a BLS to execution change to the op pool.
    ///
    /// Return `true` if the change was added to the pool.
    pub fn import_bls_to_execution_change(
        &self,
        bls_to_execution_change: SigVerifiedOp<SignedBlsToExecutionChange, T::EthSpec>,
        received_pre_capella: ReceivedPreCapella,
    ) -> bool {
        if self.eth1_chain.is_some() {
            self.op_pool
                .insert_bls_to_execution_change(bls_to_execution_change, received_pre_capella)
        } else {
            false
        }
    }

    /// Attempt to obtain sync committee duties from the head.
    pub fn sync_committee_duties_from_head(
        &self,
        epoch: Epoch,
        validator_indices: &[u64],
    ) -> Result<Vec<Option<SyncDuty>>, Error> {
        self.with_head(move |head| {
            head.beacon_state
                .get_sync_committee_duties(epoch, validator_indices, &self.spec)
                .map_err(Error::SyncDutiesError)
        })
    }

    /// A convenience method for spawning a blocking task. It maps an `Option` and
    /// `tokio::JoinError` into a single `BeaconChainError`.
    pub(crate) async fn spawn_blocking_handle<F, R>(
        &self,
        task: F,
        name: &'static str,
    ) -> Result<R, Error>
    where
        F: FnOnce() -> R + Send + 'static,
        R: Send + 'static,
    {
        let handle = self
            .task_executor
            .spawn_blocking_handle(task, name)
            .ok_or(Error::RuntimeShutdown)?;

        handle.await.map_err(Error::TokioJoin)
    }

    /// Accepts a `chain_segment` and filters out any uninteresting blocks (e.g., pre-finalization
    /// or already-known).
    ///
    /// This method is potentially long-running and should not run on the core executor.
    pub fn filter_chain_segment(
        self: &Arc<Self>,
        chain_segment: Vec<BlockWrapper<T::EthSpec>>,
    ) -> Result<Vec<HashBlockTuple<T::EthSpec>>, ChainSegmentResult<T::EthSpec>> {
        // This function will never import any blocks.
        let imported_blocks = 0;
        let mut filtered_chain_segment = Vec::with_capacity(chain_segment.len());

        // Produce a list of the parent root and slot of the child of each block.
        //
        // E.g., `children[0] == (chain_segment[1].parent_root(), chain_segment[1].slot())`
        let children = chain_segment
            .iter()
            .skip(1)
            .map(|block| (block.parent_root(), block.slot()))
            .collect::<Vec<_>>();

        for (i, block) in chain_segment.into_iter().enumerate() {
            // Ensure the block is the correct structure for the fork at `block.slot()`.
            if let Err(e) = block.as_block().fork_name(&self.spec) {
                return Err(ChainSegmentResult::Failed {
                    imported_blocks,
                    error: BlockError::InconsistentFork(e),
                });
            }

            let block_root = get_block_root(block.as_block());

            if let Some((child_parent_root, child_slot)) = children.get(i) {
                // If this block has a child in this chain segment, ensure that its parent root matches
                // the root of this block.
                //
                // Without this check it would be possible to have a block verified using the
                // incorrect shuffling. That would be bad, mmkay.
                if block_root != *child_parent_root {
                    return Err(ChainSegmentResult::Failed {
                        imported_blocks,
                        error: BlockError::NonLinearParentRoots,
                    });
                }

                // Ensure that the slots are strictly increasing throughout the chain segment.
                if *child_slot <= block.slot() {
                    return Err(ChainSegmentResult::Failed {
                        imported_blocks,
                        error: BlockError::NonLinearSlots,
                    });
                }
            }

            match check_block_relevancy(block.as_block(), block_root, self) {
                // If the block is relevant, add it to the filtered chain segment.
                Ok(_) => filtered_chain_segment.push((block_root, block)),
                // If the block is already known, simply ignore this block.
                Err(BlockError::BlockIsAlreadyKnown) => continue,
                // If the block is the genesis block, simply ignore this block.
                Err(BlockError::GenesisBlock) => continue,
                // If the block is is for a finalized slot, simply ignore this block.
                //
                // The block is either:
                //
                // 1. In the canonical finalized chain.
                // 2. In some non-canonical chain at a slot that has been finalized already.
                //
                // In the case of (1), there's no need to re-import and later blocks in this
                // segement might be useful.
                //
                // In the case of (2), skipping the block is valid since we should never import it.
                // However, we will potentially get a `ParentUnknown` on a later block. The sync
                // protocol will need to ensure this is handled gracefully.
                Err(BlockError::WouldRevertFinalizedSlot { .. }) => continue,
                // The block has a known parent that does not descend from the finalized block.
                // There is no need to process this block or any children.
                Err(BlockError::NotFinalizedDescendant { block_parent_root }) => {
                    return Err(ChainSegmentResult::Failed {
                        imported_blocks,
                        error: BlockError::NotFinalizedDescendant { block_parent_root },
                    });
                }
                // If there was an error whilst determining if the block was invalid, return that
                // error.
                Err(BlockError::BeaconChainError(e)) => {
                    return Err(ChainSegmentResult::Failed {
                        imported_blocks,
                        error: BlockError::BeaconChainError(e),
                    });
                }
                // If the block was decided to be irrelevant for any other reason, don't include
                // this block or any of it's children in the filtered chain segment.
                _ => break,
            }
        }

        Ok(filtered_chain_segment)
    }

    /// Attempt to verify and import a chain of blocks to `self`.
    ///
    /// The provided blocks _must_ each reference the previous block via `block.parent_root` (i.e.,
    /// be a chain). An error will be returned if this is not the case.
    ///
    /// This operation is not atomic; if one of the blocks in the chain is invalid then some prior
    /// blocks might be imported.
    ///
    /// This method is generally much more efficient than importing each block using
    /// `Self::process_block`.
    pub async fn process_chain_segment(
        self: &Arc<Self>,
<<<<<<< HEAD
        chain_segment: Vec<BlockWrapper<T::EthSpec>>,
        count_unrealized: CountUnrealized,
=======
        chain_segment: Vec<Arc<SignedBeaconBlock<T::EthSpec>>>,
>>>>>>> cc780aae
        notify_execution_layer: NotifyExecutionLayer,
    ) -> ChainSegmentResult<T::EthSpec> {
        let mut imported_blocks = 0;

        // Filter uninteresting blocks from the chain segment in a blocking task.
        let chain = self.clone();
        let filtered_chain_segment_future = self.spawn_blocking_handle(
            move || chain.filter_chain_segment(chain_segment),
            "filter_chain_segment",
        );
        let mut filtered_chain_segment = match filtered_chain_segment_future.await {
            Ok(Ok(filtered_segment)) => filtered_segment,
            Ok(Err(segment_result)) => return segment_result,
            Err(error) => {
                return ChainSegmentResult::Failed {
                    imported_blocks,
                    error: BlockError::BeaconChainError(error),
                }
            }
        };

        while let Some((_root, block)) = filtered_chain_segment.first() {
            // Determine the epoch of the first block in the remaining segment.
            let start_epoch = block.epoch();

            // The `last_index` indicates the position of the first block in an epoch greater
            // than the current epoch: partitioning the blocks into a run of blocks in the same
            // epoch and everything else. These same-epoch blocks can all be signature-verified with
            // the same `BeaconState`.
            let last_index = filtered_chain_segment
                .iter()
                .position(|(_root, block)| block.epoch() > start_epoch)
                .unwrap_or(filtered_chain_segment.len());

            let mut blocks = filtered_chain_segment.split_off(last_index);
            std::mem::swap(&mut blocks, &mut filtered_chain_segment);

            let chain = self.clone();
            let signature_verification_future = self.spawn_blocking_handle(
                move || signature_verify_chain_segment(blocks, &chain),
                "signature_verify_chain_segment",
            );

            // Verify the signature of the blocks, returning early if the signature is invalid.
            let signature_verified_blocks = match signature_verification_future.await {
                Ok(Ok(blocks)) => blocks,
                Ok(Err(error)) => {
                    return ChainSegmentResult::Failed {
                        imported_blocks,
                        error,
                    };
                }
                Err(error) => {
                    return ChainSegmentResult::Failed {
                        imported_blocks,
                        error: BlockError::BeaconChainError(error),
                    };
                }
            };

            // Import the blocks into the chain.
            for signature_verified_block in signature_verified_blocks {
                match self
                    .process_block(
                        signature_verified_block.block_root(),
                        signature_verified_block,
                        notify_execution_layer,
                    )
                    .await
                {
                    Ok(status) => {
                        match status {
                            AvailabilityProcessingStatus::Imported(_) => {
                                // The block was imported successfully.
                                imported_blocks += 1;
                            }
                            AvailabilityProcessingStatus::MissingComponents(slot, block_root) => {
                                warn!(self.log, "Blobs missing in response to range request";
                                    "block_root" => ?block_root, "slot" => slot);
                                return ChainSegmentResult::Failed {
                                    imported_blocks,
                                    error: BlockError::AvailabilityCheck(
                                        AvailabilityCheckError::MissingBlobs,
                                    ),
                                };
                            }
                        }
                    }
                    Err(error) => {
                        return ChainSegmentResult::Failed {
                            imported_blocks,
                            error,
                        };
                    }
                }
            }
        }

        ChainSegmentResult::Successful { imported_blocks }
    }

    /// Returns `Ok(GossipVerifiedBlock)` if the supplied `block` should be forwarded onto the
    /// gossip network. The block is not imported into the chain, it is just partially verified.
    ///
    /// The returned `GossipVerifiedBlock` should be provided to `Self::process_block` immediately
    /// after it is returned, unless some other circumstance decides it should not be imported at
    /// all.
    ///
    /// ## Errors
    ///
    /// Returns an `Err` if the given block was invalid, or an error was encountered during
    pub async fn verify_block_for_gossip(
        self: &Arc<Self>,
        block: BlockWrapper<T::EthSpec>,
    ) -> Result<GossipVerifiedBlock<T>, BlockError<T::EthSpec>> {
        let chain = self.clone();
        self.task_executor
            .clone()
            .spawn_blocking_handle(
                move || {
                    let slot = block.slot();
                    let graffiti_string = block.message().body().graffiti().as_utf8_lossy();

                    match GossipVerifiedBlock::new(block, &chain) {
                        Ok(verified) => {
                            debug!(
                                chain.log,
                                "Successfully verified gossip block";
                                "graffiti" => graffiti_string,
                                "slot" => slot,
                                "root" => ?verified.block_root(),
                            );

                            Ok(verified)
                        }
                        Err(e) => {
                            debug!(
                                chain.log,
                                "Rejected gossip block";
                                "error" => e.to_string(),
                                "graffiti" => graffiti_string,
                                "slot" => slot,
                            );

                            Err(e)
                        }
                    }
                },
                "payload_verification_handle",
            )
            .ok_or(BeaconChainError::RuntimeShutdown)?
            .await
            .map_err(BeaconChainError::TokioJoin)?
    }

    pub async fn process_blob(
        self: &Arc<Self>,
        blob: GossipVerifiedBlob<T::EthSpec>,
        count_unrealized: CountUnrealized,
    ) -> Result<AvailabilityProcessingStatus, BlockError<T::EthSpec>> {
        self.check_availability_and_maybe_import(
            blob.slot(),
            |chain| chain.data_availability_checker.put_gossip_blob(blob),
            count_unrealized,
        )
        .await
    }

    /// Returns `Ok(block_root)` if the given `unverified_block` was successfully verified and
    /// imported into the chain.
    ///
    /// For post deneb blocks, this returns a `BlockError::AvailabilityPending` error
    /// if the corresponding blobs are not in the required caches.
    ///
    /// Items that implement `IntoExecutionPendingBlock` include:
    ///
    /// - `SignedBeaconBlock`
    /// - `GossipVerifiedBlock`
    /// - `BlockWrapper`
    ///
    /// ## Errors
    ///
    /// Returns an `Err` if the given block was invalid, or an error was encountered during
    /// verification.
    pub async fn process_block<B: IntoExecutionPendingBlock<T>>(
        self: &Arc<Self>,
        block_root: Hash256,
        unverified_block: B,
        notify_execution_layer: NotifyExecutionLayer,
    ) -> Result<AvailabilityProcessingStatus, BlockError<T::EthSpec>> {
        // Start the Prometheus timer.
        let _full_timer = metrics::start_timer(&metrics::BLOCK_PROCESSING_TIMES);

        // Increment the Prometheus counter for block processing requests.
        metrics::inc_counter(&metrics::BLOCK_PROCESSING_REQUESTS);

        let chain = self.clone();
<<<<<<< HEAD
=======
        let import_block = async move {
            let execution_pending = unverified_block.into_execution_pending_block(
                block_root,
                &chain,
                notify_execution_layer,
            )?;
            chain
                .import_execution_pending_block(execution_pending)
                .await
        };
>>>>>>> cc780aae

        let execution_pending = unverified_block.into_execution_pending_block(
            block_root,
            &chain,
            notify_execution_layer,
        )?;

        let executed_block = self
            .clone()
            .into_executed_block(execution_pending)
            .await
            .map_err(|e| self.handle_block_error(e))?;

        match executed_block {
            ExecutedBlock::Available(block) => {
                self.import_available_block(Box::new(block), count_unrealized)
                    .await
            }
            ExecutedBlock::AvailabilityPending(block) => {
                self.check_availability_and_maybe_import(
                    block.block.slot(),
                    |chain| {
                        chain
                            .data_availability_checker
                            .put_pending_executed_block(block)
                    },
                    count_unrealized,
                )
                .await
            }
        }
    }

    /// Accepts a fully-verified block and awaits on it's payload verification handle to
    /// get a fully `ExecutedBlock`
    ///
<<<<<<< HEAD
    /// An error is returned if the verification handle couldn't be awaited.
    async fn into_executed_block(
        self: Arc<Self>,
        execution_pending_block: ExecutionPendingBlock<T>,
    ) -> Result<ExecutedBlock<T::EthSpec>, BlockError<T::EthSpec>> {
=======
    /// An error is returned if the block was unable to be imported. It may be partially imported
    /// (i.e., this function is not atomic).
    pub async fn import_execution_pending_block(
        self: Arc<Self>,
        execution_pending_block: ExecutionPendingBlock<T>,
    ) -> Result<Hash256, BlockError<T::EthSpec>> {
>>>>>>> cc780aae
        let ExecutionPendingBlock {
            block,
            import_data,
            payload_verification_handle,
        } = execution_pending_block;

        let payload_verification_outcome = payload_verification_handle
            .await
            .map_err(BeaconChainError::TokioJoin)?
            .ok_or(BeaconChainError::RuntimeShutdown)??;

        // Log the PoS pandas if a merge transition just occurred.
        if payload_verification_outcome.is_valid_merge_transition_block {
            info!(self.log, "{}", POS_PANDA_BANNER);
            info!(
                self.log,
                "Proof of Stake Activated";
                "slot" => block.slot()
            );
            info!(
                self.log, "";
                "Terminal POW Block Hash" => ?block
                    .message()
                    .execution_payload()?
                    .parent_hash()
                    .into_root()
            );
            info!(
                self.log, "";
                "Merge Transition Block Root" => ?block.message().tree_hash_root()
            );
            info!(
                self.log, "";
                "Merge Transition Execution Hash" => ?block
                    .message()
                    .execution_payload()?
                    .block_hash()
                    .into_root()
            );
        }
        Ok(ExecutedBlock::new(
            block,
            import_data,
            payload_verification_outcome,
        ))
    }

    fn handle_block_error(&self, e: BlockError<T::EthSpec>) -> BlockError<T::EthSpec> {
        match e {
            e @ BlockError::BeaconChainError(BeaconChainError::TokioJoin(_)) => {
                debug!(
                    self.log,
                    "Beacon block processing cancelled";
                    "error" => ?e,
                );
                e
            }
            BlockError::BeaconChainError(e) => {
                crit!(
                    self.log,
                    "Beacon block processing error";
                    "error" => ?e,
                );
                BlockError::BeaconChainError(e)
            }
            other => {
                trace!(
                    self.log,
                    "Beacon block rejected";
                    "reason" => other.to_string(),
                );
                other
            }
        }
    }

    /// Accepts a fully-verified, available block and imports it into the chain without performing any
    /// additional verification.
    ///
    /// An error is returned if the block was unable to be imported. It may be partially imported
    /// (i.e., this function is not atomic).
    pub async fn check_availability_and_maybe_import(
        self: &Arc<Self>,
        slot: Slot,
        cache_fn: impl FnOnce(Arc<Self>) -> Result<Availability<T::EthSpec>, AvailabilityCheckError>,
        count_unrealized: CountUnrealized,
    ) -> Result<AvailabilityProcessingStatus, BlockError<T::EthSpec>> {
        let availability = cache_fn(self.clone())?;
        match availability {
            Availability::Available(block) => {
                self.import_available_block(block, count_unrealized).await
            }
            Availability::MissingComponents(block_root) => Ok(
                AvailabilityProcessingStatus::MissingComponents(slot, block_root),
            ),
        }
    }

    async fn import_available_block(
        self: &Arc<Self>,
        block: Box<AvailableExecutedBlock<T::EthSpec>>,
        count_unrealized: CountUnrealized,
    ) -> Result<AvailabilityProcessingStatus, BlockError<T::EthSpec>> {
        let AvailableExecutedBlock {
            block,
            import_data,
            payload_verification_outcome,
        } = *block;

        let BlockImportData {
            block_root,
            state,
            parent_block,
            parent_eth1_finalization_data,
            confirmed_state_roots,
            consensus_context,
        } = import_data;

        let slot = block.slot();

        // import
        let chain = self.clone();
        let result = self
            .spawn_blocking_handle(
                move || {
                    chain.import_block(
                        block,
                        block_root,
                        state,
                        confirmed_state_roots,
<<<<<<< HEAD
                        payload_verification_outcome.payload_verification_status,
                        count_unrealized,
=======
                        payload_verification_status,
>>>>>>> cc780aae
                        parent_block,
                        parent_eth1_finalization_data,
                        consensus_context,
                    )
                },
                "payload_verification_handle",
            )
            .await
            .map_err(|e| {
                let b = BlockError::from(e);
                self.handle_block_error(b)
            })?;

        match result {
            // The block was successfully verified and imported. Yay.
            Ok(block_root) => {
                trace!(
                    self.log,
                    "Beacon block imported";
                    "block_root" => ?block_root,
                     "block_slot" => slot,
                );

                // Increment the Prometheus counter for block processing successes.
                metrics::inc_counter(&metrics::BLOCK_PROCESSING_SUCCESSES);

                Ok(AvailabilityProcessingStatus::Imported(block_root))
            }
            Err(e) => Err(self.handle_block_error(e)),
        }
    }

    /// Accepts a fully-verified and available block and imports it into the chain without performing any
    /// additional verification.
    ///
    /// An error is returned if the block was unable to be imported. It may be partially imported
    /// (i.e., this function is not atomic).
    #[allow(clippy::too_many_arguments)]
    fn import_block(
        &self,
        signed_block: AvailableBlock<T::EthSpec>,
        block_root: Hash256,
        mut state: BeaconState<T::EthSpec>,
        confirmed_state_roots: Vec<Hash256>,
        payload_verification_status: PayloadVerificationStatus,
        parent_block: SignedBlindedBeaconBlock<T::EthSpec>,
        parent_eth1_finalization_data: Eth1FinalizationData,
        mut consensus_context: ConsensusContext<T::EthSpec>,
    ) -> Result<Hash256, BlockError<T::EthSpec>> {
        // ----------------------------- BLOCK NOT YET ATTESTABLE ----------------------------------
        // Everything in this initial section is on the hot path between processing the block and
        // being able to attest to it. DO NOT add any extra processing in this initial section
        // unless it must run before fork choice.
        // -----------------------------------------------------------------------------------------
        let current_slot = self.slot()?;
        let current_epoch = current_slot.epoch(T::EthSpec::slots_per_epoch());
        let block = signed_block.message();
        let post_exec_timer = metrics::start_timer(&metrics::BLOCK_PROCESSING_POST_EXEC_PROCESSING);

        // Check against weak subjectivity checkpoint.
        self.check_block_against_weak_subjectivity_checkpoint(block, block_root, &state)?;

        // If there are new validators in this block, update our pubkey cache.
        //
        // The only keys imported here will be ones for validators deposited in this block, because
        // the cache *must* already have been updated for the parent block when it was imported.
        // Newly deposited validators are not active and their keys are not required by other parts
        // of block processing. The reason we do this here and not after making the block attestable
        // is so we don't have to think about lock ordering with respect to the fork choice lock.
        // There are a bunch of places where we lock both fork choice and the pubkey cache and it
        // would be difficult to check that they all lock fork choice first.
        let mut ops = self
            .validator_pubkey_cache
            .try_write_for(VALIDATOR_PUBKEY_CACHE_LOCK_TIMEOUT)
            .ok_or(Error::ValidatorPubkeyCacheLockTimeout)?
            .import_new_pubkeys(&state)?;

        // Apply the state to the attester cache, only if it is from the previous epoch or later.
        //
        // In a perfect scenario there should be no need to add previous-epoch states to the cache.
        // However, latency between the VC and the BN might cause the VC to produce attestations at
        // a previous slot.
        if state.current_epoch().saturating_add(1_u64) >= current_epoch {
            self.attester_cache
                .maybe_cache_state(&state, block_root, &self.spec)
                .map_err(BeaconChainError::from)?;
        }

        // Take an exclusive write-lock on fork choice. It's very important to prevent deadlocks by
        // avoiding taking other locks whilst holding this lock.
        let mut fork_choice = self.canonical_head.fork_choice_write_lock();

        // Do not import a block that doesn't descend from the finalized root.
        let signed_block =
            check_block_is_finalized_checkpoint_or_descendant(self, &fork_choice, signed_block)?;
        let block = signed_block.message();

        // Register the new block with the fork choice service.
        {
            let _fork_choice_block_timer =
                metrics::start_timer(&metrics::FORK_CHOICE_PROCESS_BLOCK_TIMES);
            let block_delay = self
                .slot_clock
                .seconds_from_current_slot_start()
                .ok_or(Error::UnableToComputeTimeAtSlot)?;

            fork_choice
                .on_block(
                    current_slot,
                    block,
                    block_root,
                    block_delay,
                    &state,
                    payload_verification_status,
                    &self.spec,
                )
                .map_err(|e| BlockError::BeaconChainError(e.into()))?;
        }

        // If the block is recent enough and it was not optimistically imported, check to see if it
        // becomes the head block. If so, apply it to the early attester cache. This will allow
        // attestations to the block without waiting for the block and state to be inserted to the
        // database.
        //
        // Only performing this check on recent blocks avoids slowing down sync with lots of calls
        // to fork choice `get_head`.
        //
        // Optimistically imported blocks are not added to the cache since the cache is only useful
        // for a small window of time and the complexity of keeping track of the optimistic status
        // is not worth it.
        if !payload_verification_status.is_optimistic()
            && block.slot() + EARLY_ATTESTER_CACHE_HISTORIC_SLOTS >= current_slot
        {
            let fork_choice_timer = metrics::start_timer(&metrics::BLOCK_PROCESSING_FORK_CHOICE);
            match fork_choice.get_head(current_slot, &self.spec) {
                // This block became the head, add it to the early attester cache.
                Ok(new_head_root) if new_head_root == block_root => {
                    if let Some(proto_block) = fork_choice.get_block(&block_root) {
                        if let Err(e) = self.early_attester_cache.add_head_block(
                            block_root,
                            signed_block.clone(),
                            proto_block,
                            &state,
                            &self.spec,
                        ) {
                            warn!(
                                self.log,
                                "Early attester cache insert failed";
                                "error" => ?e
                            );
                        }
                    } else {
                        warn!(
                            self.log,
                            "Early attester block missing";
                            "block_root" => ?block_root
                        );
                    }
                }
                // This block did not become the head, nothing to do.
                Ok(_) => (),
                Err(e) => error!(
                    self.log,
                    "Failed to compute head during block import";
                    "error" => ?e
                ),
            }
            drop(fork_choice_timer);
        }
        drop(post_exec_timer);

        // ---------------------------- BLOCK PROBABLY ATTESTABLE ----------------------------------
        // Most blocks are now capable of being attested to thanks to the `early_attester_cache`
        // cache above. Resume non-essential processing.
        //
        // It is important NOT to return errors here before the database commit, because the block
        // has already been added to fork choice and the database would be left in an inconsistent
        // state if we returned early without committing. In other words, an error here would
        // corrupt the node's database permanently.
        // -----------------------------------------------------------------------------------------

        self.import_block_update_shuffling_cache(block_root, &mut state);
        self.import_block_observe_attestations(
            block,
            &state,
            &mut consensus_context,
            current_epoch,
        );
        self.import_block_update_validator_monitor(
            block,
            &state,
            &mut consensus_context,
            current_slot,
            parent_block.slot(),
        );
        self.import_block_update_slasher(block, &state, &mut consensus_context);

        let db_write_timer = metrics::start_timer(&metrics::BLOCK_PROCESSING_DB_WRITE);

        // Store the block and its state, and execute the confirmation batch for the intermediate
        // states, which will delete their temporary flags.
        // If the write fails, revert fork choice to the version from disk, else we can
        // end up with blocks in fork choice that are missing from disk.
        // See https://github.com/sigp/lighthouse/issues/2028
        let (signed_block, blobs) = signed_block.deconstruct();
        let block = signed_block.message();
        ops.extend(
            confirmed_state_roots
                .into_iter()
                .map(StoreOp::DeleteStateTemporaryFlag),
        );
        ops.push(StoreOp::PutBlock(block_root, signed_block.clone()));
        ops.push(StoreOp::PutState(block.state_root(), &state));

        if let Some(blobs) = blobs {
            if !blobs.is_empty() {
                //FIXME(sean) using this for debugging for now
                info!(
                    self.log, "Writing blobs to store";
                    "block_root" => ?block_root
                );
                ops.push(StoreOp::PutBlobs(block_root, blobs));
            }
        }

        let txn_lock = self.store.hot_db.begin_rw_transaction();

        if let Err(e) = self.store.do_atomically_with_block_and_blobs_cache(ops) {
            error!(
                self.log,
                "Database write failed!";
                "msg" => "Restoring fork choice from disk",
                "error" => ?e,
            );

            // Clear the early attester cache to prevent attestations which we would later be unable
            // to verify due to the failure.
            self.early_attester_cache.clear();

            // Since the write failed, try to revert the canonical head back to what was stored
            // in the database. This attempts to prevent inconsistency between the database and
            // fork choice.
            if let Err(e) = self.canonical_head.restore_from_store(
                fork_choice,
                ResetPayloadStatuses::always_reset_conditionally(
                    self.config.always_reset_payload_statuses,
                ),
                &self.store,
                &self.spec,
                &self.log,
            ) {
                crit!(
                    self.log,
                    "No stored fork choice found to restore from";
                    "error" => ?e,
                    "warning" => "The database is likely corrupt now, consider --purge-db"
                );
                return Err(BlockError::BeaconChainError(e));
            }

            return Err(e.into());
        }
        drop(txn_lock);

        // The fork choice write-lock is dropped *after* the on-disk database has been updated.
        // This prevents inconsistency between the two at the expense of concurrency.
        drop(fork_choice);

        // We're declaring the block "imported" at this point, since fork choice and the DB know
        // about it.
        let block_time_imported = timestamp_now();

        let parent_root = block.parent_root();
        let slot = block.slot();

        let current_eth1_finalization_data = Eth1FinalizationData {
            eth1_data: state.eth1_data().clone(),
            eth1_deposit_index: state.eth1_deposit_index(),
        };
        let current_finalized_checkpoint = state.finalized_checkpoint();

        self.snapshot_cache
            .try_write_for(BLOCK_PROCESSING_CACHE_LOCK_TIMEOUT)
            .ok_or(Error::SnapshotCacheLockTimeout)
            .map(|mut snapshot_cache| {
                snapshot_cache.insert(
                    BeaconSnapshot {
                        beacon_state: state,
                        beacon_block: signed_block.clone(),
                        beacon_block_root: block_root,
                    },
                    None,
                    &self.spec,
                )
            })
            .unwrap_or_else(|e| {
                error!(
                    self.log,
                    "Failed to insert snapshot";
                    "error" => ?e,
                    "task" => "process block"
                );
            });

        self.head_tracker
            .register_block(block_root, parent_root, slot);

        metrics::stop_timer(db_write_timer);

        metrics::inc_counter(&metrics::BLOCK_PROCESSING_SUCCESSES);

        // Update the deposit contract cache.
        self.import_block_update_deposit_contract_finalization(
            block,
            block_root,
            current_epoch,
            current_finalized_checkpoint,
            current_eth1_finalization_data,
            parent_eth1_finalization_data,
            parent_block.slot(),
        );

        // Inform the unknown block cache, in case it was waiting on this block.
        self.pre_finalization_block_cache
            .block_processed(block_root);

        self.import_block_update_metrics_and_events(
            block,
            block_root,
            block_time_imported,
            payload_verification_status,
            current_slot,
        );

        Ok(block_root)
    }

    /// Check block's consistentency with any configured weak subjectivity checkpoint.
    fn check_block_against_weak_subjectivity_checkpoint(
        &self,
        block: BeaconBlockRef<T::EthSpec>,
        block_root: Hash256,
        state: &BeaconState<T::EthSpec>,
    ) -> Result<(), BlockError<T::EthSpec>> {
        // Only perform the weak subjectivity check if it was configured.
        let wss_checkpoint = if let Some(checkpoint) = self.config.weak_subjectivity_checkpoint {
            checkpoint
        } else {
            return Ok(());
        };
        // Note: we're using the finalized checkpoint from the head state, rather than fork
        // choice.
        //
        // We are doing this to ensure that we detect changes in finalization. It's possible
        // that fork choice has already been updated to the finalized checkpoint in the block
        // we're importing.
        let current_head_finalized_checkpoint =
            self.canonical_head.cached_head().finalized_checkpoint();
        // Compare the existing finalized checkpoint with the incoming block's finalized checkpoint.
        let new_finalized_checkpoint = state.finalized_checkpoint();

        // This ensures we only perform the check once.
        if current_head_finalized_checkpoint.epoch < wss_checkpoint.epoch
            && wss_checkpoint.epoch <= new_finalized_checkpoint.epoch
        {
            if let Err(e) =
                self.verify_weak_subjectivity_checkpoint(wss_checkpoint, block_root, state)
            {
                let mut shutdown_sender = self.shutdown_sender();
                crit!(
                    self.log,
                    "Weak subjectivity checkpoint verification failed while importing block!";
                    "block_root" => ?block_root,
                    "parent_root" => ?block.parent_root(),
                    "old_finalized_epoch" => ?current_head_finalized_checkpoint.epoch,
                    "new_finalized_epoch" => ?new_finalized_checkpoint.epoch,
                    "weak_subjectivity_epoch" => ?wss_checkpoint.epoch,
                    "error" => ?e
                );
                crit!(
                    self.log,
                    "You must use the `--purge-db` flag to clear the database and restart sync. \
                         You may be on a hostile network."
                );
                shutdown_sender
                    .try_send(ShutdownReason::Failure(
                        "Weak subjectivity checkpoint verification failed. \
                             Provided block root is not a checkpoint.",
                    ))
                    .map_err(|err| {
                        BlockError::BeaconChainError(
                            BeaconChainError::WeakSubjectivtyShutdownError(err),
                        )
                    })?;
                return Err(BlockError::WeakSubjectivityConflict);
            }
        }
        Ok(())
    }

    /// Process a block for the validator monitor, including all its constituent messages.
    fn import_block_update_validator_monitor(
        &self,
        block: BeaconBlockRef<T::EthSpec>,
        state: &BeaconState<T::EthSpec>,
        ctxt: &mut ConsensusContext<T::EthSpec>,
        current_slot: Slot,
        parent_block_slot: Slot,
    ) {
        // Only register blocks with the validator monitor when the block is sufficiently close to
        // the current slot.
        if VALIDATOR_MONITOR_HISTORIC_EPOCHS as u64 * T::EthSpec::slots_per_epoch()
            + block.slot().as_u64()
            < current_slot.as_u64()
        {
            return;
        }

        // Allow the validator monitor to learn about a new valid state.
        self.validator_monitor
            .write()
            .process_valid_state(current_slot.epoch(T::EthSpec::slots_per_epoch()), state);

        let validator_monitor = self.validator_monitor.read();

        // Sync aggregate.
        if let Ok(sync_aggregate) = block.body().sync_aggregate() {
            // `SyncCommittee` for the sync_aggregate should correspond to the duty slot
            let duty_epoch = block.epoch();

            match self.sync_committee_at_epoch(duty_epoch) {
                Ok(sync_committee) => {
                    let participant_pubkeys = sync_committee
                        .pubkeys
                        .iter()
                        .zip(sync_aggregate.sync_committee_bits.iter())
                        .filter_map(|(pubkey, bit)| bit.then_some(pubkey))
                        .collect::<Vec<_>>();

                    validator_monitor.register_sync_aggregate_in_block(
                        block.slot(),
                        block.parent_root(),
                        participant_pubkeys,
                    );
                }
                Err(e) => {
                    warn!(
                        self.log,
                        "Unable to fetch sync committee";
                        "epoch" => duty_epoch,
                        "purpose" => "validator monitor",
                        "error" => ?e,
                    );
                }
            }
        }

        // Attestations.
        for attestation in block.body().attestations() {
            let indexed_attestation = match ctxt.get_indexed_attestation(state, attestation) {
                Ok(indexed) => indexed,
                Err(e) => {
                    debug!(
                        self.log,
                        "Failed to get indexed attestation";
                        "purpose" => "validator monitor",
                        "attestation_slot" => attestation.data.slot,
                        "error" => ?e,
                    );
                    continue;
                }
            };
            validator_monitor.register_attestation_in_block(
                indexed_attestation,
                parent_block_slot,
                &self.spec,
            );
        }

        for exit in block.body().voluntary_exits() {
            validator_monitor.register_block_voluntary_exit(&exit.message)
        }

        for slashing in block.body().attester_slashings() {
            validator_monitor.register_block_attester_slashing(slashing)
        }

        for slashing in block.body().proposer_slashings() {
            validator_monitor.register_block_proposer_slashing(slashing)
        }
    }

    /// Iterate through the attestations in the block and register them as "observed".
    ///
    /// This will stop us from propagating them on the gossip network.
    fn import_block_observe_attestations(
        &self,
        block: BeaconBlockRef<T::EthSpec>,
        state: &BeaconState<T::EthSpec>,
        ctxt: &mut ConsensusContext<T::EthSpec>,
        current_epoch: Epoch,
    ) {
        // To avoid slowing down sync, only observe attestations if the block is from the
        // previous epoch or later.
        if state.current_epoch() + 1 < current_epoch {
            return;
        }

        let _timer = metrics::start_timer(&metrics::BLOCK_PROCESSING_ATTESTATION_OBSERVATION);

        for a in block.body().attestations() {
            match self.observed_attestations.write().observe_item(a, None) {
                // If the observation was successful or if the slot for the attestation was too
                // low, continue.
                //
                // We ignore `SlotTooLow` since this will be very common whilst syncing.
                Ok(_) | Err(AttestationObservationError::SlotTooLow { .. }) => {}
                Err(e) => {
                    debug!(
                        self.log,
                        "Failed to register observed attestation";
                        "error" => ?e,
                        "epoch" => a.data.target.epoch
                    );
                }
            }

            let indexed_attestation = match ctxt.get_indexed_attestation(state, a) {
                Ok(indexed) => indexed,
                Err(e) => {
                    debug!(
                        self.log,
                        "Failed to get indexed attestation";
                        "purpose" => "observation",
                        "attestation_slot" => a.data.slot,
                        "error" => ?e,
                    );
                    continue;
                }
            };

            let mut observed_block_attesters = self.observed_block_attesters.write();

            for &validator_index in &indexed_attestation.attesting_indices {
                if let Err(e) = observed_block_attesters
                    .observe_validator(a.data.target.epoch, validator_index as usize)
                {
                    debug!(
                        self.log,
                        "Failed to register observed block attester";
                        "error" => ?e,
                        "epoch" => a.data.target.epoch,
                        "validator_index" => validator_index,
                    )
                }
            }
        }
    }

    /// If a slasher is configured, provide the attestations from the block.
    fn import_block_update_slasher(
        &self,
        block: BeaconBlockRef<T::EthSpec>,
        state: &BeaconState<T::EthSpec>,
        ctxt: &mut ConsensusContext<T::EthSpec>,
    ) {
        if let Some(slasher) = self.slasher.as_ref() {
            for attestation in block.body().attestations() {
                let indexed_attestation = match ctxt.get_indexed_attestation(state, attestation) {
                    Ok(indexed) => indexed,
                    Err(e) => {
                        debug!(
                            self.log,
                            "Failed to get indexed attestation";
                            "purpose" => "slasher",
                            "attestation_slot" => attestation.data.slot,
                            "error" => ?e,
                        );
                        continue;
                    }
                };
                slasher.accept_attestation(indexed_attestation.clone());
            }
        }
    }

    fn import_block_update_metrics_and_events(
        &self,
        block: BeaconBlockRef<T::EthSpec>,
        block_root: Hash256,
        block_time_imported: Duration,
        payload_verification_status: PayloadVerificationStatus,
        current_slot: Slot,
    ) {
        // Only present some metrics for blocks from the previous epoch or later.
        //
        // This helps avoid noise in the metrics during sync.
        if block.slot() + 2 * T::EthSpec::slots_per_epoch() >= current_slot {
            metrics::observe(
                &metrics::OPERATIONS_PER_BLOCK_ATTESTATION,
                block.body().attestations().len() as f64,
            );

            if let Ok(sync_aggregate) = block.body().sync_aggregate() {
                metrics::set_gauge(
                    &metrics::BLOCK_SYNC_AGGREGATE_SET_BITS,
                    sync_aggregate.num_set_bits() as i64,
                );
            }
        }

        let block_delay_total =
            get_slot_delay_ms(block_time_imported, block.slot(), &self.slot_clock);

        // Do not write to the cache for blocks older than 2 epochs, this helps reduce writes to
        // the cache during sync.
        if block_delay_total < self.slot_clock.slot_duration() * 64 {
            // Store the timestamp of the block being imported into the cache.
            self.block_times_cache.write().set_time_imported(
                block_root,
                current_slot,
                block_time_imported,
            );
        }

        // Do not store metrics if the block was > 4 slots old, this helps prevent noise during
        // sync.
        if block_delay_total < self.slot_clock.slot_duration() * 4 {
            // Observe the delay between when we observed the block and when we imported it.
            let block_delays = self.block_times_cache.read().get_block_delays(
                block_root,
                self.slot_clock
                    .start_of(current_slot)
                    .unwrap_or_else(|| Duration::from_secs(0)),
            );

            metrics::observe_duration(
                &metrics::BEACON_BLOCK_IMPORTED_OBSERVED_DELAY_TIME,
                block_delays
                    .imported
                    .unwrap_or_else(|| Duration::from_secs(0)),
            );
        }

        if let Some(event_handler) = self.event_handler.as_ref() {
            if event_handler.has_block_subscribers() {
                event_handler.register(EventKind::Block(SseBlock {
                    slot: block.slot(),
                    block: block_root,
                    execution_optimistic: payload_verification_status.is_optimistic(),
                }));
            }
        }
    }

    // For the current and next epoch of this state, ensure we have the shuffling from this
    // block in our cache.
    fn import_block_update_shuffling_cache(
        &self,
        block_root: Hash256,
        state: &mut BeaconState<T::EthSpec>,
    ) {
        if let Err(e) = self.import_block_update_shuffling_cache_fallible(block_root, state) {
            warn!(
                self.log,
                "Failed to prime shuffling cache";
                "error" => ?e
            );
        }
    }

    fn import_block_update_shuffling_cache_fallible(
        &self,
        block_root: Hash256,
        state: &mut BeaconState<T::EthSpec>,
    ) -> Result<(), BlockError<T::EthSpec>> {
        for relative_epoch in [RelativeEpoch::Current, RelativeEpoch::Next] {
            let shuffling_id = AttestationShufflingId::new(block_root, state, relative_epoch)?;

            let shuffling_is_cached = self
                .shuffling_cache
                .try_read_for(ATTESTATION_CACHE_LOCK_TIMEOUT)
                .ok_or(Error::AttestationCacheLockTimeout)?
                .contains(&shuffling_id);

            if !shuffling_is_cached {
                state.build_committee_cache(relative_epoch, &self.spec)?;
                let committee_cache = state.committee_cache(relative_epoch)?;
                self.shuffling_cache
                    .try_write_for(ATTESTATION_CACHE_LOCK_TIMEOUT)
                    .ok_or(Error::AttestationCacheLockTimeout)?
                    .insert_committee_cache(shuffling_id, committee_cache);
            }
        }
        Ok(())
    }

    #[allow(clippy::too_many_arguments)]
    fn import_block_update_deposit_contract_finalization(
        &self,
        block: BeaconBlockRef<T::EthSpec>,
        block_root: Hash256,
        current_epoch: Epoch,
        current_finalized_checkpoint: Checkpoint,
        current_eth1_finalization_data: Eth1FinalizationData,
        parent_eth1_finalization_data: Eth1FinalizationData,
        parent_block_slot: Slot,
    ) {
        // Do not write to eth1 finalization cache for blocks older than 5 epochs.
        if block.epoch() + 5 < current_epoch {
            return;
        }

        let parent_block_epoch = parent_block_slot.epoch(T::EthSpec::slots_per_epoch());
        if parent_block_epoch < current_epoch {
            // we've crossed epoch boundary, store Eth1FinalizationData
            let (checkpoint, eth1_finalization_data) =
                if block.slot() % T::EthSpec::slots_per_epoch() == 0 {
                    // current block is the checkpoint
                    (
                        Checkpoint {
                            epoch: current_epoch,
                            root: block_root,
                        },
                        current_eth1_finalization_data,
                    )
                } else {
                    // parent block is the checkpoint
                    (
                        Checkpoint {
                            epoch: current_epoch,
                            root: block.parent_root(),
                        },
                        parent_eth1_finalization_data,
                    )
                };

            if let Some(finalized_eth1_data) = self
                .eth1_finalization_cache
                .try_write_for(ETH1_FINALIZATION_CACHE_LOCK_TIMEOUT)
                .and_then(|mut cache| {
                    cache.insert(checkpoint, eth1_finalization_data);
                    cache.finalize(&current_finalized_checkpoint)
                })
            {
                if let Some(eth1_chain) = self.eth1_chain.as_ref() {
                    let finalized_deposit_count = finalized_eth1_data.deposit_count;
                    eth1_chain.finalize_eth1_data(finalized_eth1_data);
                    debug!(
                        self.log,
                        "called eth1_chain.finalize_eth1_data()";
                        "epoch" => current_finalized_checkpoint.epoch,
                        "deposit count" => finalized_deposit_count,
                    );
                }
            }
        }
    }

    /// If configured, wait for the fork choice run at the start of the slot to complete.
    fn wait_for_fork_choice_before_block_production(
        self: &Arc<Self>,
        slot: Slot,
    ) -> Result<(), BlockProductionError> {
        if let Some(rx) = &self.fork_choice_signal_rx {
            let current_slot = self
                .slot()
                .map_err(|_| BlockProductionError::UnableToReadSlot)?;

            let timeout = Duration::from_millis(self.config.fork_choice_before_proposal_timeout_ms);

            if slot == current_slot || slot == current_slot + 1 {
                match rx.wait_for_fork_choice(slot, timeout) {
                    ForkChoiceWaitResult::Success(fc_slot) => {
                        debug!(
                            self.log,
                            "Fork choice successfully updated before block production";
                            "slot" => slot,
                            "fork_choice_slot" => fc_slot,
                        );
                    }
                    ForkChoiceWaitResult::Behind(fc_slot) => {
                        warn!(
                            self.log,
                            "Fork choice notifier out of sync with block production";
                            "fork_choice_slot" => fc_slot,
                            "slot" => slot,
                            "message" => "this block may be orphaned",
                        );
                    }
                    ForkChoiceWaitResult::TimeOut => {
                        warn!(
                            self.log,
                            "Timed out waiting for fork choice before proposal";
                            "message" => "this block may be orphaned",
                        );
                    }
                }
            } else {
                error!(
                    self.log,
                    "Producing block at incorrect slot";
                    "block_slot" => slot,
                    "current_slot" => current_slot,
                    "message" => "check clock sync, this block may be orphaned",
                );
            }
        }
        Ok(())
    }

    /// Produce a new block at the given `slot`.
    ///
    /// The produced block will not be inherently valid, it must be signed by a block producer.
    /// Block signing is out of the scope of this function and should be done by a separate program.
    pub async fn produce_block<Payload: AbstractExecPayload<T::EthSpec> + 'static>(
        self: &Arc<Self>,
        randao_reveal: Signature,
        slot: Slot,
        validator_graffiti: Option<Graffiti>,
    ) -> Result<BeaconBlockAndState<T::EthSpec, Payload>, BlockProductionError> {
        self.produce_block_with_verification(
            randao_reveal,
            slot,
            validator_graffiti,
            ProduceBlockVerification::VerifyRandao,
        )
        .await
    }

    /// Same as `produce_block` but allowing for configuration of RANDAO-verification.
    pub async fn produce_block_with_verification<
        Payload: AbstractExecPayload<T::EthSpec> + 'static,
    >(
        self: &Arc<Self>,
        randao_reveal: Signature,
        slot: Slot,
        validator_graffiti: Option<Graffiti>,
        verification: ProduceBlockVerification,
    ) -> Result<BeaconBlockAndState<T::EthSpec, Payload>, BlockProductionError> {
        // Part 1/2 (blocking)
        //
        // Load the parent state from disk.
        let chain = self.clone();
        let (state, state_root_opt) = self
            .task_executor
            .spawn_blocking_handle(
                move || chain.load_state_for_block_production(slot),
                "produce_partial_beacon_block",
            )
            .ok_or(BlockProductionError::ShuttingDown)?
            .await
            .map_err(BlockProductionError::TokioJoin)??;

        // Part 2/2 (async, with some blocking components)
        //
        // Produce the block upon the state
        self.produce_block_on_state::<Payload>(
            state,
            state_root_opt,
            slot,
            randao_reveal,
            validator_graffiti,
            verification,
        )
        .await
    }

    /// Load a beacon state from the database for block production. This is a long-running process
    /// that should not be performed in an `async` context.
    fn load_state_for_block_production(
        self: &Arc<Self>,
        slot: Slot,
    ) -> Result<(BeaconState<T::EthSpec>, Option<Hash256>), BlockProductionError> {
        metrics::inc_counter(&metrics::BLOCK_PRODUCTION_REQUESTS);
        let _complete_timer = metrics::start_timer(&metrics::BLOCK_PRODUCTION_TIMES);

        let fork_choice_timer = metrics::start_timer(&metrics::BLOCK_PRODUCTION_FORK_CHOICE_TIMES);
        self.wait_for_fork_choice_before_block_production(slot)?;
        drop(fork_choice_timer);

        // Producing a block requires the tree hash cache, so clone a full state corresponding to
        // the head from the snapshot cache. Unfortunately we can't move the snapshot out of the
        // cache (which would be fast), because we need to re-process the block after it has been
        // signed. If we miss the cache or we're producing a block that conflicts with the head,
        // fall back to getting the head from `slot - 1`.
        let state_load_timer = metrics::start_timer(&metrics::BLOCK_PRODUCTION_STATE_LOAD_TIMES);

        // Atomically read some values from the head whilst avoiding holding cached head `Arc` any
        // longer than necessary.
        let (head_slot, head_block_root) = {
            let head = self.canonical_head.cached_head();
            (head.head_slot(), head.head_block_root())
        };
        let (state, state_root_opt) = if head_slot < slot {
            // Attempt an aggressive re-org if configured and the conditions are right.
            if let Some(re_org_state) = self.get_state_for_re_org(slot, head_slot, head_block_root)
            {
                info!(
                    self.log,
                    "Proposing block to re-org current head";
                    "slot" => slot,
                    "head_to_reorg" => %head_block_root,
                );
                (re_org_state.pre_state, re_org_state.state_root)
            }
            // Normal case: proposing a block atop the current head. Use the snapshot cache.
            else if let Some(pre_state) = self
                .snapshot_cache
                .try_read_for(BLOCK_PROCESSING_CACHE_LOCK_TIMEOUT)
                .and_then(|snapshot_cache| {
                    snapshot_cache.get_state_for_block_production(head_block_root)
                })
            {
                (pre_state.pre_state, pre_state.state_root)
            } else {
                warn!(
                    self.log,
                    "Block production cache miss";
                    "message" => "this block is more likely to be orphaned",
                    "slot" => slot,
                );
                let state = self
                    .state_at_slot(slot - 1, StateSkipConfig::WithStateRoots)
                    .map_err(|_| BlockProductionError::UnableToProduceAtSlot(slot))?;

                (state, None)
            }
        } else {
            warn!(
                self.log,
                "Producing block that conflicts with head";
                "message" => "this block is more likely to be orphaned",
                "slot" => slot,
            );
            let state = self
                .state_at_slot(slot - 1, StateSkipConfig::WithStateRoots)
                .map_err(|_| BlockProductionError::UnableToProduceAtSlot(slot))?;

            (state, None)
        };

        drop(state_load_timer);

        Ok((state, state_root_opt))
    }

    /// Fetch the beacon state to use for producing a block if a 1-slot proposer re-org is viable.
    ///
    /// This function will return `None` if proposer re-orgs are disabled.
    fn get_state_for_re_org(
        &self,
        slot: Slot,
        head_slot: Slot,
        canonical_head: Hash256,
    ) -> Option<BlockProductionPreState<T::EthSpec>> {
        let re_org_threshold = self.config.re_org_threshold?;

        if self.spec.proposer_score_boost.is_none() {
            warn!(
                self.log,
                "Ignoring proposer re-org configuration";
                "reason" => "this network does not have proposer boost enabled"
            );
            return None;
        }

        let slot_delay = self
            .slot_clock
            .seconds_from_current_slot_start()
            .or_else(|| {
                warn!(
                    self.log,
                    "Not attempting re-org";
                    "error" => "unable to read slot clock"
                );
                None
            })?;

        // Attempt a proposer re-org if:
        //
        // 1. It seems we have time to propagate and still receive the proposer boost.
        // 2. The current head block was seen late.
        // 3. The `get_proposer_head` conditions from fork choice pass.
        let proposing_on_time = slot_delay < self.config.re_org_cutoff(self.spec.seconds_per_slot);
        if !proposing_on_time {
            debug!(
                self.log,
                "Not attempting re-org";
                "reason" => "not proposing on time",
            );
            return None;
        }

        let head_late = self.block_observed_after_attestation_deadline(canonical_head, head_slot);
        if !head_late {
            debug!(
                self.log,
                "Not attempting re-org";
                "reason" => "head not late"
            );
            return None;
        }

        // Is the current head weak and appropriate for re-orging?
        let proposer_head_timer =
            metrics::start_timer(&metrics::BLOCK_PRODUCTION_GET_PROPOSER_HEAD_TIMES);
        let proposer_head = self
            .canonical_head
            .fork_choice_read_lock()
            .get_proposer_head(
                slot,
                canonical_head,
                re_org_threshold,
                &self.config.re_org_disallowed_offsets,
                self.config.re_org_max_epochs_since_finalization,
            )
            .map_err(|e| match e {
                ProposerHeadError::DoNotReOrg(reason) => {
                    debug!(
                        self.log,
                        "Not attempting re-org";
                        "reason" => %reason,
                    );
                }
                ProposerHeadError::Error(e) => {
                    warn!(
                        self.log,
                        "Not attempting re-org";
                        "error" => ?e,
                    );
                }
            })
            .ok()?;
        drop(proposer_head_timer);
        let re_org_parent_block = proposer_head.parent_node.root;

        // Only attempt a re-org if we hit the snapshot cache.
        let pre_state = self
            .snapshot_cache
            .try_read_for(BLOCK_PROCESSING_CACHE_LOCK_TIMEOUT)
            .and_then(|snapshot_cache| {
                snapshot_cache.get_state_for_block_production(re_org_parent_block)
            })
            .or_else(|| {
                debug!(
                    self.log,
                    "Not attempting re-org";
                    "reason" => "missed snapshot cache",
                    "parent_block" => ?re_org_parent_block,
                );
                None
            })?;

        info!(
            self.log,
            "Attempting re-org due to weak head";
            "weak_head" => ?canonical_head,
            "parent" => ?re_org_parent_block,
            "head_weight" => proposer_head.head_node.weight,
            "threshold_weight" => proposer_head.re_org_weight_threshold
        );

        Some(pre_state)
    }

    /// Get the proposer index and `prev_randao` value for a proposal at slot `proposal_slot`.
    ///
    /// The `proposer_head` may be the head block of `cached_head` or its parent. An error will
    /// be returned for any other value.
    pub fn get_pre_payload_attributes(
        &self,
        proposal_slot: Slot,
        proposer_head: Hash256,
        cached_head: &CachedHead<T::EthSpec>,
    ) -> Result<Option<PrePayloadAttributes>, Error> {
        let proposal_epoch = proposal_slot.epoch(T::EthSpec::slots_per_epoch());

        let head_block_root = cached_head.head_block_root();
        let parent_block_root = cached_head.parent_block_root();

        // The proposer head must be equal to the canonical head or its parent.
        if proposer_head != head_block_root && proposer_head != parent_block_root {
            warn!(
                self.log,
                "Unable to compute payload attributes";
                "block_root" => ?proposer_head,
                "head_block_root" => ?head_block_root,
            );
            return Ok(None);
        }

        // Compute the proposer index.
        let head_epoch = cached_head.head_slot().epoch(T::EthSpec::slots_per_epoch());
        let shuffling_decision_root = if head_epoch == proposal_epoch {
            cached_head
                .snapshot
                .beacon_state
                .proposer_shuffling_decision_root(proposer_head)?
        } else {
            proposer_head
        };
        let cached_proposer = self
            .beacon_proposer_cache
            .lock()
            .get_slot::<T::EthSpec>(shuffling_decision_root, proposal_slot);
        let proposer_index = if let Some(proposer) = cached_proposer {
            proposer.index as u64
        } else {
            if head_epoch + 2 < proposal_epoch {
                warn!(
                    self.log,
                    "Skipping proposer preparation";
                    "msg" => "this is a non-critical issue that can happen on unhealthy nodes or \
                              networks.",
                    "proposal_epoch" => proposal_epoch,
                    "head_epoch" => head_epoch,
                );

                // Don't skip the head forward more than two epochs. This avoids burdening an
                // unhealthy node.
                //
                // Although this node might miss out on preparing for a proposal, they should still
                // be able to propose. This will prioritise beacon chain health over efficient
                // packing of execution blocks.
                return Ok(None);
            }

            let (proposers, decision_root, _, fork) =
                compute_proposer_duties_from_head(proposal_epoch, self)?;

            let proposer_offset = (proposal_slot % T::EthSpec::slots_per_epoch()).as_usize();
            let proposer = *proposers
                .get(proposer_offset)
                .ok_or(BeaconChainError::NoProposerForSlot(proposal_slot))?;

            self.beacon_proposer_cache.lock().insert(
                proposal_epoch,
                decision_root,
                proposers,
                fork,
            )?;

            // It's possible that the head changes whilst computing these duties. If so, abandon
            // this routine since the change of head would have also spawned another instance of
            // this routine.
            //
            // Exit now, after updating the cache.
            if decision_root != shuffling_decision_root {
                warn!(
                    self.log,
                    "Head changed during proposer preparation";
                );
                return Ok(None);
            }

            proposer as u64
        };

        // Get the `prev_randao` and parent block number.
        let head_block_number = cached_head.head_block_number()?;
        let (prev_randao, parent_block_number) = if proposer_head == parent_block_root {
            (
                cached_head.parent_random()?,
                head_block_number.saturating_sub(1),
            )
        } else {
            (cached_head.head_random()?, head_block_number)
        };

        Ok(Some(PrePayloadAttributes {
            proposer_index,
            prev_randao,
            parent_block_number,
        }))
    }

    pub fn get_expected_withdrawals(
        &self,
        forkchoice_update_params: &ForkchoiceUpdateParameters,
        proposal_slot: Slot,
    ) -> Result<Withdrawals<T::EthSpec>, Error> {
        let cached_head = self.canonical_head.cached_head();
        let head_state = &cached_head.snapshot.beacon_state;

        let parent_block_root = forkchoice_update_params.head_root;

        let (unadvanced_state, unadvanced_state_root) =
            if cached_head.head_block_root() == parent_block_root {
                (Cow::Borrowed(head_state), cached_head.head_state_root())
            } else if let Some(snapshot) = self
                .snapshot_cache
                .try_read_for(BLOCK_PROCESSING_CACHE_LOCK_TIMEOUT)
                .ok_or(Error::SnapshotCacheLockTimeout)?
                .get_cloned(parent_block_root, CloneConfig::none())
            {
                debug!(
                    self.log,
                    "Hit snapshot cache during withdrawals calculation";
                    "slot" => proposal_slot,
                    "parent_block_root" => ?parent_block_root,
                );
                let state_root = snapshot.beacon_state_root();
                (Cow::Owned(snapshot.beacon_state), state_root)
            } else {
                info!(
                    self.log,
                    "Missed snapshot cache during withdrawals calculation";
                    "slot" => proposal_slot,
                    "parent_block_root" => ?parent_block_root
                );
                let block = self
                    .get_blinded_block(&parent_block_root)?
                    .ok_or(Error::MissingBeaconBlock(parent_block_root))?;
                let state = self
                    .get_state(&block.state_root(), Some(block.slot()))?
                    .ok_or(Error::MissingBeaconState(block.state_root()))?;
                (Cow::Owned(state), block.state_root())
            };

        // Parent state epoch is the same as the proposal, we don't need to advance because the
        // list of expected withdrawals can only change after an epoch advance or a
        // block application.
        let proposal_epoch = proposal_slot.epoch(T::EthSpec::slots_per_epoch());
        if head_state.current_epoch() == proposal_epoch {
            return get_expected_withdrawals(&unadvanced_state, &self.spec)
                .map_err(Error::PrepareProposerFailed);
        }

        // Advance the state using the partial method.
        debug!(
            self.log,
            "Advancing state for withdrawals calculation";
            "proposal_slot" => proposal_slot,
            "parent_block_root" => ?parent_block_root,
        );
        let mut advanced_state = unadvanced_state.into_owned();
        partial_state_advance(
            &mut advanced_state,
            Some(unadvanced_state_root),
            proposal_epoch.start_slot(T::EthSpec::slots_per_epoch()),
            &self.spec,
        )?;
        get_expected_withdrawals(&advanced_state, &self.spec).map_err(Error::PrepareProposerFailed)
    }

    /// Determine whether a fork choice update to the execution layer should be overridden.
    ///
    /// This is *only* necessary when proposer re-orgs are enabled, because we have to prevent the
    /// execution layer from enshrining the block we want to re-org as the head.
    ///
    /// This function uses heuristics that align quite closely but not exactly with the re-org
    /// conditions set out in `get_state_for_re_org` and `get_proposer_head`. The differences are
    /// documented below.
    fn overridden_forkchoice_update_params(
        &self,
        canonical_forkchoice_params: ForkchoiceUpdateParameters,
    ) -> Result<ForkchoiceUpdateParameters, Error> {
        self.overridden_forkchoice_update_params_or_failure_reason(&canonical_forkchoice_params)
            .or_else(|e| match e {
                ProposerHeadError::DoNotReOrg(reason) => {
                    trace!(
                        self.log,
                        "Not suppressing fork choice update";
                        "reason" => %reason,
                    );
                    Ok(canonical_forkchoice_params)
                }
                ProposerHeadError::Error(e) => Err(e),
            })
    }

    fn overridden_forkchoice_update_params_or_failure_reason(
        &self,
        canonical_forkchoice_params: &ForkchoiceUpdateParameters,
    ) -> Result<ForkchoiceUpdateParameters, ProposerHeadError<Error>> {
        let _timer = metrics::start_timer(&metrics::FORK_CHOICE_OVERRIDE_FCU_TIMES);

        // Never override if proposer re-orgs are disabled.
        let re_org_threshold = self
            .config
            .re_org_threshold
            .ok_or(DoNotReOrg::ReOrgsDisabled)?;

        let head_block_root = canonical_forkchoice_params.head_root;

        // Perform initial checks and load the relevant info from fork choice.
        let info = self
            .canonical_head
            .fork_choice_read_lock()
            .get_preliminary_proposer_head(
                head_block_root,
                re_org_threshold,
                &self.config.re_org_disallowed_offsets,
                self.config.re_org_max_epochs_since_finalization,
            )
            .map_err(|e| e.map_inner_error(Error::ProposerHeadForkChoiceError))?;

        // The slot of our potential re-org block is always 1 greater than the head block because we
        // only attempt single-slot re-orgs.
        let head_slot = info.head_node.slot;
        let re_org_block_slot = head_slot + 1;
        let fork_choice_slot = info.current_slot;

        // If a re-orging proposal isn't made by the `re_org_cutoff` then we give up
        // and allow the fork choice update for the canonical head through so that we may attest
        // correctly.
        let current_slot_ok = if head_slot == fork_choice_slot {
            true
        } else if re_org_block_slot == fork_choice_slot {
            self.slot_clock
                .start_of(re_org_block_slot)
                .and_then(|slot_start| {
                    let now = self.slot_clock.now_duration()?;
                    let slot_delay = now.saturating_sub(slot_start);
                    Some(slot_delay <= self.config.re_org_cutoff(self.spec.seconds_per_slot))
                })
                .unwrap_or(false)
        } else {
            false
        };
        if !current_slot_ok {
            return Err(DoNotReOrg::HeadDistance.into());
        }

        // Only attempt a re-org if we have a proposer registered for the re-org slot.
        let proposing_at_re_org_slot = {
            // The proposer shuffling has the same decision root as the next epoch attestation
            // shuffling. We know our re-org block is not on the epoch boundary, so it has the
            // same proposer shuffling as the head (but not necessarily the parent which may lie
            // in the previous epoch).
            let shuffling_decision_root = info
                .head_node
                .next_epoch_shuffling_id
                .shuffling_decision_block;
            let proposer_index = self
                .beacon_proposer_cache
                .lock()
                .get_slot::<T::EthSpec>(shuffling_decision_root, re_org_block_slot)
                .ok_or_else(|| {
                    debug!(
                        self.log,
                        "Fork choice override proposer shuffling miss";
                        "slot" => re_org_block_slot,
                        "decision_root" => ?shuffling_decision_root,
                    );
                    DoNotReOrg::NotProposing
                })?
                .index as u64;

            self.execution_layer
                .as_ref()
                .ok_or(ProposerHeadError::Error(Error::ExecutionLayerMissing))?
                .has_proposer_preparation_data_blocking(proposer_index)
        };
        if !proposing_at_re_org_slot {
            return Err(DoNotReOrg::NotProposing.into());
        }

        // If the current slot is already equal to the proposal slot (or we are in the tail end of
        // the prior slot), then check the actual weight of the head against the re-org threshold.
        let head_weak = if fork_choice_slot == re_org_block_slot {
            info.head_node.weight < info.re_org_weight_threshold
        } else {
            true
        };
        if !head_weak {
            return Err(DoNotReOrg::HeadNotWeak {
                head_weight: info.head_node.weight,
                re_org_weight_threshold: info.re_org_weight_threshold,
            }
            .into());
        }

        // Check that the head block arrived late and is vulnerable to a re-org. This check is only
        // a heuristic compared to the proper weight check in `get_state_for_re_org`, the reason
        // being that we may have only *just* received the block and not yet processed any
        // attestations for it. We also can't dequeue attestations for the block during the
        // current slot, which would be necessary for determining its weight.
        let head_block_late =
            self.block_observed_after_attestation_deadline(head_block_root, head_slot);
        if !head_block_late {
            return Err(DoNotReOrg::HeadNotLate.into());
        }

        let parent_head_hash = info.parent_node.execution_status.block_hash();
        let forkchoice_update_params = ForkchoiceUpdateParameters {
            head_root: info.parent_node.root,
            head_hash: parent_head_hash,
            justified_hash: canonical_forkchoice_params.justified_hash,
            finalized_hash: canonical_forkchoice_params.finalized_hash,
        };

        debug!(
            self.log,
            "Fork choice update overridden";
            "canonical_head" => ?head_block_root,
            "override" => ?info.parent_node.root,
            "slot" => fork_choice_slot,
        );

        Ok(forkchoice_update_params)
    }

    /// Check if the block with `block_root` was observed after the attestation deadline of `slot`.
    fn block_observed_after_attestation_deadline(&self, block_root: Hash256, slot: Slot) -> bool {
        let block_delays = self.block_times_cache.read().get_block_delays(
            block_root,
            self.slot_clock
                .start_of(slot)
                .unwrap_or_else(|| Duration::from_secs(0)),
        );
        block_delays.observed.map_or(false, |delay| {
            delay > self.slot_clock.unagg_attestation_production_delay()
        })
    }

    /// Produce a block for some `slot` upon the given `state`.
    ///
    /// Typically the `self.produce_block()` function should be used, instead of calling this
    /// function directly. This function is useful for purposefully creating forks or blocks at
    /// non-current slots.
    ///
    /// If required, the given state will be advanced to the given `produce_at_slot`, then a block
    /// will be produced at that slot height.
    ///
    /// The provided `state_root_opt` should only ever be set to `Some` if the contained value is
    /// equal to the root of `state`. Providing this value will serve as an optimization to avoid
    /// performing a tree hash in some scenarios.
    pub async fn produce_block_on_state<Payload: AbstractExecPayload<T::EthSpec> + 'static>(
        self: &Arc<Self>,
        state: BeaconState<T::EthSpec>,
        state_root_opt: Option<Hash256>,
        produce_at_slot: Slot,
        randao_reveal: Signature,
        validator_graffiti: Option<Graffiti>,
        verification: ProduceBlockVerification,
    ) -> Result<BeaconBlockAndState<T::EthSpec, Payload>, BlockProductionError> {
        // Part 1/3 (blocking)
        //
        // Perform the state advance and block-packing functions.
        let chain = self.clone();
        let mut partial_beacon_block = self
            .task_executor
            .spawn_blocking_handle(
                move || {
                    chain.produce_partial_beacon_block(
                        state,
                        state_root_opt,
                        produce_at_slot,
                        randao_reveal,
                        validator_graffiti,
                    )
                },
                "produce_partial_beacon_block",
            )
            .ok_or(BlockProductionError::ShuttingDown)?
            .await
            .map_err(BlockProductionError::TokioJoin)??;

        // Part 2/3 (async)
        //
        // Wait for the execution layer to return an execution payload (if one is required).
        let prepare_payload_handle = partial_beacon_block.prepare_payload_handle.take();
        let block_contents = if let Some(prepare_payload_handle) = prepare_payload_handle {
            Some(
                prepare_payload_handle
                    .await
                    .map_err(BlockProductionError::TokioJoin)?
                    .ok_or(BlockProductionError::ShuttingDown)??,
            )
        } else {
            None
        };

        // Part 3/3 (blocking)
        //
        // Perform the final steps of combining all the parts and computing the state root.
        let chain = self.clone();
        self.task_executor
            .spawn_blocking_handle(
                move || {
                    chain.complete_partial_beacon_block(
                        partial_beacon_block,
                        block_contents,
                        verification,
                    )
                },
                "complete_partial_beacon_block",
            )
            .ok_or(BlockProductionError::ShuttingDown)?
            .await
            .map_err(BlockProductionError::TokioJoin)?
    }

    fn produce_partial_beacon_block<Payload: AbstractExecPayload<T::EthSpec> + 'static>(
        self: &Arc<Self>,
        mut state: BeaconState<T::EthSpec>,
        state_root_opt: Option<Hash256>,
        produce_at_slot: Slot,
        randao_reveal: Signature,
        validator_graffiti: Option<Graffiti>,
    ) -> Result<PartialBeaconBlock<T::EthSpec, Payload>, BlockProductionError> {
        let eth1_chain = self
            .eth1_chain
            .as_ref()
            .ok_or(BlockProductionError::NoEth1ChainConnection)?;

        // It is invalid to try to produce a block using a state from a future slot.
        if state.slot() > produce_at_slot {
            return Err(BlockProductionError::StateSlotTooHigh {
                produce_at_slot,
                state_slot: state.slot(),
            });
        }

        let slot_timer = metrics::start_timer(&metrics::BLOCK_PRODUCTION_SLOT_PROCESS_TIMES);

        // Ensure the state has performed a complete transition into the required slot.
        complete_state_advance(&mut state, state_root_opt, produce_at_slot, &self.spec)?;

        drop(slot_timer);

        state.build_committee_cache(RelativeEpoch::Current, &self.spec)?;

        let parent_root = if state.slot() > 0 {
            *state
                .get_block_root(state.slot() - 1)
                .map_err(|_| BlockProductionError::UnableToGetBlockRootFromState)?
        } else {
            state.latest_block_header().canonical_root()
        };

        let proposer_index = state.get_beacon_proposer_index(state.slot(), &self.spec)? as u64;

        let pubkey = state
            .validators()
            .get(proposer_index as usize)
            .map(|v| v.pubkey)
            .ok_or(BlockProductionError::BeaconChain(
                BeaconChainError::ValidatorIndexUnknown(proposer_index as usize),
            ))?;

        let builder_params = BuilderParams {
            pubkey,
            slot: state.slot(),
            chain_health: self
                .is_healthy(&parent_root)
                .map_err(BlockProductionError::BeaconChain)?,
        };

        // If required, start the process of loading an execution payload from the EL early. This
        // allows it to run concurrently with things like attestation packing.
        let prepare_payload_handle = match &state {
            BeaconState::Base(_) | BeaconState::Altair(_) => None,
            BeaconState::Merge(_) | BeaconState::Capella(_) | BeaconState::Deneb(_) => {
                let prepare_payload_handle =
                    get_execution_payload(self.clone(), &state, proposer_index, builder_params)?;
                Some(prepare_payload_handle)
            }
        };

        let (mut proposer_slashings, mut attester_slashings, mut voluntary_exits) =
            self.op_pool.get_slashings_and_exits(&state, &self.spec);

        let eth1_data = eth1_chain.eth1_data_for_block_production(&state, &self.spec)?;
        let deposits = eth1_chain.deposits_for_block_inclusion(&state, &eth1_data, &self.spec)?;

        let bls_to_execution_changes = self
            .op_pool
            .get_bls_to_execution_changes(&state, &self.spec);

        // Iterate through the naive aggregation pool and ensure all the attestations from there
        // are included in the operation pool.
        let unagg_import_timer =
            metrics::start_timer(&metrics::BLOCK_PRODUCTION_UNAGGREGATED_TIMES);
        for attestation in self.naive_aggregation_pool.read().iter() {
            let import = |attestation: &Attestation<T::EthSpec>| {
                let attesting_indices = get_attesting_indices_from_state(&state, attestation)?;
                self.op_pool
                    .insert_attestation(attestation.clone(), attesting_indices)
            };
            if let Err(e) = import(attestation) {
                // Don't stop block production if there's an error, just create a log.
                error!(
                    self.log,
                    "Attestation did not transfer to op pool";
                    "reason" => ?e
                );
            }
        }
        drop(unagg_import_timer);

        // Override the beacon node's graffiti with graffiti from the validator, if present.
        let graffiti = match validator_graffiti {
            Some(graffiti) => graffiti,
            None => self.graffiti,
        };

        let attestation_packing_timer =
            metrics::start_timer(&metrics::BLOCK_PRODUCTION_ATTESTATION_TIMES);

        let mut prev_filter_cache = HashMap::new();
        let prev_attestation_filter = |att: &AttestationRef<T::EthSpec>| {
            self.filter_op_pool_attestation(&mut prev_filter_cache, att, &state)
        };
        let mut curr_filter_cache = HashMap::new();
        let curr_attestation_filter = |att: &AttestationRef<T::EthSpec>| {
            self.filter_op_pool_attestation(&mut curr_filter_cache, att, &state)
        };

        let mut attestations = self
            .op_pool
            .get_attestations(
                &state,
                prev_attestation_filter,
                curr_attestation_filter,
                &self.spec,
            )
            .map_err(BlockProductionError::OpPoolError)?;
        drop(attestation_packing_timer);

        // If paranoid mode is enabled re-check the signatures of every included message.
        // This will be a lot slower but guards against bugs in block production and can be
        // quickly rolled out without a release.
        if self.config.paranoid_block_proposal {
            let mut tmp_ctxt = ConsensusContext::new(state.slot());
            attestations.retain(|att| {
                verify_attestation_for_block_inclusion(
                    &state,
                    att,
                    &mut tmp_ctxt,
                    VerifySignatures::True,
                    &self.spec,
                )
                .map_err(|e| {
                    warn!(
                        self.log,
                        "Attempted to include an invalid attestation";
                        "err" => ?e,
                        "block_slot" => state.slot(),
                        "attestation" => ?att
                    );
                })
                .is_ok()
            });

            proposer_slashings.retain(|slashing| {
                slashing
                    .clone()
                    .validate(&state, &self.spec)
                    .map_err(|e| {
                        warn!(
                            self.log,
                            "Attempted to include an invalid proposer slashing";
                            "err" => ?e,
                            "block_slot" => state.slot(),
                            "slashing" => ?slashing
                        );
                    })
                    .is_ok()
            });

            attester_slashings.retain(|slashing| {
                slashing
                    .clone()
                    .validate(&state, &self.spec)
                    .map_err(|e| {
                        warn!(
                            self.log,
                            "Attempted to include an invalid attester slashing";
                            "err" => ?e,
                            "block_slot" => state.slot(),
                            "slashing" => ?slashing
                        );
                    })
                    .is_ok()
            });

            voluntary_exits.retain(|exit| {
                exit.clone()
                    .validate(&state, &self.spec)
                    .map_err(|e| {
                        warn!(
                            self.log,
                            "Attempted to include an invalid proposer slashing";
                            "err" => ?e,
                            "block_slot" => state.slot(),
                            "exit" => ?exit
                        );
                    })
                    .is_ok()
            });
        }

        let slot = state.slot();

        let sync_aggregate = if matches!(&state, BeaconState::Base(_)) {
            None
        } else {
            let sync_aggregate = self
                .op_pool
                .get_sync_aggregate(&state)
                .map_err(BlockProductionError::OpPoolError)?
                .unwrap_or_else(|| {
                    warn!(
                        self.log,
                        "Producing block with no sync contributions";
                        "slot" => state.slot(),
                    );
                    SyncAggregate::new()
                });
            Some(sync_aggregate)
        };

        Ok(PartialBeaconBlock {
            state,
            slot,
            proposer_index,
            parent_root,
            randao_reveal,
            eth1_data,
            graffiti,
            proposer_slashings,
            attester_slashings,
            attestations,
            deposits,
            voluntary_exits,
            sync_aggregate,
            prepare_payload_handle,
            bls_to_execution_changes,
        })
    }

    fn complete_partial_beacon_block<Payload: AbstractExecPayload<T::EthSpec>>(
        &self,
        partial_beacon_block: PartialBeaconBlock<T::EthSpec, Payload>,
        block_contents: Option<BlockProposalContents<T::EthSpec, Payload>>,
        verification: ProduceBlockVerification,
    ) -> Result<BeaconBlockAndState<T::EthSpec, Payload>, BlockProductionError> {
        let PartialBeaconBlock {
            mut state,
            slot,
            proposer_index,
            parent_root,
            randao_reveal,
            eth1_data,
            graffiti,
            proposer_slashings,
            attester_slashings,
            attestations,
            deposits,
            voluntary_exits,
            sync_aggregate,
            // We don't need the prepare payload handle since the `execution_payload` is passed into
            // this function. We can assume that the handle has already been consumed in order to
            // produce said `execution_payload`.
            prepare_payload_handle: _,
            bls_to_execution_changes,
        } = partial_beacon_block;

        let (inner_block, blobs_opt, proofs_opt) = match &state {
            BeaconState::Base(_) => (
                BeaconBlock::Base(BeaconBlockBase {
                    slot,
                    proposer_index,
                    parent_root,
                    state_root: Hash256::zero(),
                    body: BeaconBlockBodyBase {
                        randao_reveal,
                        eth1_data,
                        graffiti,
                        proposer_slashings: proposer_slashings.into(),
                        attester_slashings: attester_slashings.into(),
                        attestations: attestations.into(),
                        deposits: deposits.into(),
                        voluntary_exits: voluntary_exits.into(),
                        _phantom: PhantomData,
                    },
                }),
                None,
                None,
            ),
            BeaconState::Altair(_) => (
                BeaconBlock::Altair(BeaconBlockAltair {
                    slot,
                    proposer_index,
                    parent_root,
                    state_root: Hash256::zero(),
                    body: BeaconBlockBodyAltair {
                        randao_reveal,
                        eth1_data,
                        graffiti,
                        proposer_slashings: proposer_slashings.into(),
                        attester_slashings: attester_slashings.into(),
                        attestations: attestations.into(),
                        deposits: deposits.into(),
                        voluntary_exits: voluntary_exits.into(),
                        sync_aggregate: sync_aggregate
                            .ok_or(BlockProductionError::MissingSyncAggregate)?,
                        _phantom: PhantomData,
                    },
                }),
                None,
                None,
            ),
            BeaconState::Merge(_) => {
                let (payload, _, _, _) = block_contents
                    .ok_or(BlockProductionError::MissingExecutionPayload)?
                    .deconstruct();
                (
                    BeaconBlock::Merge(BeaconBlockMerge {
                        slot,
                        proposer_index,
                        parent_root,
                        state_root: Hash256::zero(),
                        body: BeaconBlockBodyMerge {
                            randao_reveal,
                            eth1_data,
                            graffiti,
                            proposer_slashings: proposer_slashings.into(),
                            attester_slashings: attester_slashings.into(),
                            attestations: attestations.into(),
                            deposits: deposits.into(),
                            voluntary_exits: voluntary_exits.into(),
                            sync_aggregate: sync_aggregate
                                .ok_or(BlockProductionError::MissingSyncAggregate)?,
                            execution_payload: payload
                                .try_into()
                                .map_err(|_| BlockProductionError::InvalidPayloadFork)?,
                        },
                    }),
                    None,
                    None,
                )
            }
            BeaconState::Capella(_) => {
                let (payload, _, _, _) = block_contents
                    .ok_or(BlockProductionError::MissingExecutionPayload)?
                    .deconstruct();
                (
                    BeaconBlock::Capella(BeaconBlockCapella {
                        slot,
                        proposer_index,
                        parent_root,
                        state_root: Hash256::zero(),
                        body: BeaconBlockBodyCapella {
                            randao_reveal,
                            eth1_data,
                            graffiti,
                            proposer_slashings: proposer_slashings.into(),
                            attester_slashings: attester_slashings.into(),
                            attestations: attestations.into(),
                            deposits: deposits.into(),
                            voluntary_exits: voluntary_exits.into(),
                            sync_aggregate: sync_aggregate
                                .ok_or(BlockProductionError::MissingSyncAggregate)?,
                            execution_payload: payload
                                .try_into()
                                .map_err(|_| BlockProductionError::InvalidPayloadFork)?,
                            bls_to_execution_changes: bls_to_execution_changes.into(),
                        },
                    }),
                    None,
                    None,
                )
            }
            BeaconState::Deneb(_) => {
                let (payload, kzg_commitments, blobs, proofs) = block_contents
                    .ok_or(BlockProductionError::MissingExecutionPayload)?
                    .deconstruct();
                (
                    BeaconBlock::Deneb(BeaconBlockDeneb {
                        slot,
                        proposer_index,
                        parent_root,
                        state_root: Hash256::zero(),
                        body: BeaconBlockBodyDeneb {
                            randao_reveal,
                            eth1_data,
                            graffiti,
                            proposer_slashings: proposer_slashings.into(),
                            attester_slashings: attester_slashings.into(),
                            attestations: attestations.into(),
                            deposits: deposits.into(),
                            voluntary_exits: voluntary_exits.into(),
                            sync_aggregate: sync_aggregate
                                .ok_or(BlockProductionError::MissingSyncAggregate)?,
                            execution_payload: payload
                                .try_into()
                                .map_err(|_| BlockProductionError::InvalidPayloadFork)?,
                            bls_to_execution_changes: bls_to_execution_changes.into(),
                            blob_kzg_commitments: kzg_commitments
                                .ok_or(BlockProductionError::InvalidPayloadFork)?,
                        },
                    }),
                    blobs,
                    proofs,
                )
            }
        };

        let block = SignedBeaconBlock::from_block(
            inner_block,
            // The block is not signed here, that is the task of a validator client.
            Signature::empty(),
        );

        let block_size = block.ssz_bytes_len();
        debug!(
            self.log,
            "Produced block on state";
            "block_size" => block_size,
        );

        metrics::observe(&metrics::BLOCK_SIZE, block_size as f64);

        if block_size > self.config.max_network_size {
            return Err(BlockProductionError::BlockTooLarge(block_size));
        }

        let process_timer = metrics::start_timer(&metrics::BLOCK_PRODUCTION_PROCESS_TIMES);
        let signature_strategy = match verification {
            ProduceBlockVerification::VerifyRandao => BlockSignatureStrategy::VerifyRandao,
            ProduceBlockVerification::NoVerification => BlockSignatureStrategy::NoVerification,
        };

        // Use a context without block root or proposer index so that both are checked.
        let mut ctxt = ConsensusContext::new(block.slot());

        per_block_processing(
            &mut state,
            &block,
            signature_strategy,
            StateProcessingStrategy::Accurate,
            VerifyBlockRoot::True,
            &mut ctxt,
            &self.spec,
        )?;
        drop(process_timer);

        let state_root_timer = metrics::start_timer(&metrics::BLOCK_PRODUCTION_STATE_ROOT_TIMES);
        let state_root = state.update_tree_hash_cache()?;
        drop(state_root_timer);

        let (mut block, _) = block.deconstruct();
        *block.state_root_mut() = state_root;

        //FIXME(sean)
        // - add a new timer for processing here
        if let Some(blobs) = blobs_opt {
            let kzg = self
                .kzg
                .as_ref()
                .ok_or(BlockProductionError::TrustedSetupNotInitialized)?;
            let beacon_block_root = block.canonical_root();
            let expected_kzg_commitments = block.body().blob_kzg_commitments().map_err(|_| {
                BlockProductionError::InvalidBlockVariant(
                    "DENEB block does not contain kzg commitments".to_string(),
                )
            })?;

            if expected_kzg_commitments.len() != blobs.len() {
                return Err(BlockProductionError::MissingKzgCommitment(format!(
                    "Missing KZG commitment for slot {}. Expected {}, got: {}",
                    slot,
                    blobs.len(),
                    expected_kzg_commitments.len()
                )));
            }

            let kzg_proofs = if let Some(proofs) = proofs_opt {
                Vec::from(proofs)
            } else {
                Self::compute_blob_kzg_proofs(kzg, &blobs, expected_kzg_commitments, slot)?
            };

            kzg_utils::validate_blobs::<T::EthSpec>(
                kzg,
                expected_kzg_commitments,
                &blobs,
                &kzg_proofs,
            )
            .map_err(BlockProductionError::KzgError)?;

            let blob_sidecars = BlobSidecarList::from(
                blobs
                    .into_iter()
                    .enumerate()
                    .map(|(blob_index, blob)| {
                        let kzg_commitment = expected_kzg_commitments
                            .get(blob_index)
                            .expect("KZG commitment should exist for blob");

                        let kzg_proof = kzg_proofs
                            .get(blob_index)
                            .expect("KZG proof should exist for blob");

                        Ok(Arc::new(BlobSidecar {
                            block_root: beacon_block_root,
                            index: blob_index as u64,
                            slot,
                            block_parent_root: block.parent_root(),
                            proposer_index,
                            blob,
                            kzg_commitment: *kzg_commitment,
                            kzg_proof: *kzg_proof,
                        }))
                    })
                    .collect::<Result<Vec<_>, BlockProductionError>>()?,
            );

            self.proposal_blob_cache
                .put(beacon_block_root, blob_sidecars);
        }

        metrics::inc_counter(&metrics::BLOCK_PRODUCTION_SUCCESSES);

        trace!(
            self.log,
            "Produced beacon block";
            "parent" => ?block.parent_root(),
            "attestations" => block.body().attestations().len(),
            "slot" => block.slot()
        );

        Ok((block, state))
    }

    fn compute_blob_kzg_proofs(
        kzg: &Arc<Kzg>,
        blobs: &Blobs<T::EthSpec>,
        expected_kzg_commitments: &KzgCommitments<T::EthSpec>,
        slot: Slot,
    ) -> Result<Vec<KzgProof>, BlockProductionError> {
        blobs
            .iter()
            .enumerate()
            .map(|(blob_index, blob)| {
                let kzg_commitment = expected_kzg_commitments.get(blob_index).ok_or(
                    BlockProductionError::MissingKzgCommitment(format!(
                        "Missing KZG commitment for slot {} blob index {}",
                        slot, blob_index
                    )),
                )?;

                kzg_utils::compute_blob_kzg_proof::<T::EthSpec>(kzg, blob, *kzg_commitment)
                    .map_err(BlockProductionError::KzgError)
            })
            .collect::<Result<Vec<KzgProof>, BlockProductionError>>()
    }

    /// This method must be called whenever an execution engine indicates that a payload is
    /// invalid.
    ///
    /// Fork choice will be run after the invalidation. The client may be shut down if the `op`
    /// results in the justified checkpoint being invalidated.
    ///
    /// See the documentation of `InvalidationOperation` for information about defining `op`.
    pub async fn process_invalid_execution_payload(
        self: &Arc<Self>,
        op: &InvalidationOperation,
    ) -> Result<(), Error> {
        debug!(
            self.log,
            "Processing payload invalidation";
            "op" => ?op,
        );

        // Update the execution status in fork choice.
        //
        // Use a blocking task since it interacts with the `canonical_head` lock. Lock contention
        // on the core executor is bad.
        let chain = self.clone();
        let inner_op = op.clone();
        let fork_choice_result = self
            .spawn_blocking_handle(
                move || {
                    chain
                        .canonical_head
                        .fork_choice_write_lock()
                        .on_invalid_execution_payload(&inner_op)
                },
                "invalid_payload_fork_choice_update",
            )
            .await?;

        // Update fork choice.
        if let Err(e) = fork_choice_result {
            crit!(
                self.log,
                "Failed to process invalid payload";
                "error" => ?e,
                "latest_valid_ancestor" => ?op.latest_valid_ancestor(),
                "block_root" => ?op.block_root(),
            );
        }

        // Run fork choice since it's possible that the payload invalidation might result in a new
        // head.
        self.recompute_head_at_current_slot().await;

        // Obtain the justified root from fork choice.
        //
        // Use a blocking task since it interacts with the `canonical_head` lock. Lock contention
        // on the core executor is bad.
        let chain = self.clone();
        let justified_block = self
            .spawn_blocking_handle(
                move || {
                    chain
                        .canonical_head
                        .fork_choice_read_lock()
                        .get_justified_block()
                },
                "invalid_payload_fork_choice_get_justified",
            )
            .await??;

        if justified_block.execution_status.is_invalid() {
            crit!(
                self.log,
                "The justified checkpoint is invalid";
                "msg" => "ensure you are not connected to a malicious network. This error is not \
                recoverable, please reach out to the lighthouse developers for assistance."
            );

            let mut shutdown_sender = self.shutdown_sender();
            if let Err(e) = shutdown_sender.try_send(ShutdownReason::Failure(
                INVALID_JUSTIFIED_PAYLOAD_SHUTDOWN_REASON,
            )) {
                crit!(
                    self.log,
                    "Unable to trigger client shut down";
                    "msg" => "shut down may already be under way",
                    "error" => ?e
                );
            }

            // Return an error here to try and prevent progression by upstream functions.
            return Err(Error::JustifiedPayloadInvalid {
                justified_root: justified_block.root,
                execution_block_hash: justified_block.execution_status.block_hash(),
            });
        }

        Ok(())
    }

    pub fn block_is_known_to_fork_choice(&self, root: &Hash256) -> bool {
        self.canonical_head
            .fork_choice_read_lock()
            .contains_block(root)
    }

    /// Determines the beacon proposer for the next slot. If that proposer is registered in the
    /// `execution_layer`, provide the `execution_layer` with the necessary information to produce
    /// `PayloadAttributes` for future calls to fork choice.
    ///
    /// The `PayloadAttributes` are used by the EL to give it a look-ahead for preparing an optimal
    /// set of transactions for a new `ExecutionPayload`.
    ///
    /// This function will result in a call to `forkchoiceUpdated` on the EL if we're in the
    /// tail-end of the slot (as defined by `self.config.prepare_payload_lookahead`).
    pub async fn prepare_beacon_proposer(
        self: &Arc<Self>,
        current_slot: Slot,
    ) -> Result<(), Error> {
        let prepare_slot = current_slot + 1;

        // There's no need to run the proposer preparation routine before the bellatrix fork.
        if self.slot_is_prior_to_bellatrix(prepare_slot) {
            return Ok(());
        }

        let execution_layer = self
            .execution_layer
            .clone()
            .ok_or(Error::ExecutionLayerMissing)?;

        // Nothing to do if there are no proposers registered with the EL, exit early to avoid
        // wasting cycles.
        if !self.config.always_prepare_payload
            && !execution_layer.has_any_proposer_preparation_data().await
        {
            return Ok(());
        }

        // Load the cached head and its forkchoice update parameters.
        //
        // Use a blocking task since blocking the core executor on the canonical head read lock can
        // block the core tokio executor.
        let chain = self.clone();
        let maybe_prep_data = self
            .spawn_blocking_handle(
                move || {
                    let cached_head = chain.canonical_head.cached_head();

                    // Don't bother with proposer prep if the head is more than
                    // `PREPARE_PROPOSER_HISTORIC_EPOCHS` prior to the current slot.
                    //
                    // This prevents the routine from running during sync.
                    let head_slot = cached_head.head_slot();
                    if head_slot + T::EthSpec::slots_per_epoch() * PREPARE_PROPOSER_HISTORIC_EPOCHS
                        < current_slot
                    {
                        debug!(
                            chain.log,
                            "Head too old for proposer prep";
                            "head_slot" => head_slot,
                            "current_slot" => current_slot,
                        );
                        return Ok(None);
                    }

                    let canonical_fcu_params = cached_head.forkchoice_update_parameters();
                    let fcu_params =
                        chain.overridden_forkchoice_update_params(canonical_fcu_params)?;
                    let pre_payload_attributes = chain.get_pre_payload_attributes(
                        prepare_slot,
                        fcu_params.head_root,
                        &cached_head,
                    )?;
                    Ok::<_, Error>(Some((fcu_params, pre_payload_attributes)))
                },
                "prepare_beacon_proposer_head_read",
            )
            .await??;

        let (forkchoice_update_params, pre_payload_attributes) =
            if let Some((fcu, Some(pre_payload))) = maybe_prep_data {
                (fcu, pre_payload)
            } else {
                // Appropriate log messages have already been logged above and in
                // `get_pre_payload_attributes`.
                return Ok(());
            };

        // If the execution layer doesn't have any proposer data for this validator then we assume
        // it's not connected to this BN and no action is required.
        let proposer = pre_payload_attributes.proposer_index;
        if !self.config.always_prepare_payload
            && !execution_layer
                .has_proposer_preparation_data(proposer)
                .await
        {
            return Ok(());
        }

        // Fetch payoad attributes from the execution layer's cache, or compute them from scratch
        // if no matching entry is found. This saves recomputing the withdrawals which can take
        // considerable time to compute if a state load is required.
        let head_root = forkchoice_update_params.head_root;
        let payload_attributes = if let Some(payload_attributes) = execution_layer
            .payload_attributes(prepare_slot, head_root)
            .await
        {
            payload_attributes
        } else {
            let withdrawals = match self.spec.fork_name_at_slot::<T::EthSpec>(prepare_slot) {
                ForkName::Base | ForkName::Altair | ForkName::Merge => None,
                ForkName::Capella | ForkName::Deneb => {
                    let chain = self.clone();
                    self.spawn_blocking_handle(
                        move || {
                            chain.get_expected_withdrawals(&forkchoice_update_params, prepare_slot)
                        },
                        "prepare_beacon_proposer_withdrawals",
                    )
                    .await?
                    .map(Some)?
                }
            };

            let payload_attributes = PayloadAttributes::new(
                self.slot_clock
                    .start_of(prepare_slot)
                    .ok_or(Error::InvalidSlot(prepare_slot))?
                    .as_secs(),
                pre_payload_attributes.prev_randao,
                execution_layer.get_suggested_fee_recipient(proposer).await,
                withdrawals.map(Into::into),
            );

            execution_layer
                .insert_proposer(
                    prepare_slot,
                    head_root,
                    proposer,
                    payload_attributes.clone(),
                )
                .await;

            // Only push a log to the user if this is the first time we've seen this proposer for
            // this slot.
            info!(
                self.log,
                "Prepared beacon proposer";
                "prepare_slot" => prepare_slot,
                "validator" => proposer,
                "parent_root" => ?head_root,
            );
            payload_attributes
        };

        // Push a server-sent event (probably to a block builder or relay).
        if let Some(event_handler) = &self.event_handler {
            if event_handler.has_payload_attributes_subscribers() {
                event_handler.register(EventKind::PayloadAttributes(ForkVersionedResponse {
                    data: SseExtendedPayloadAttributes {
                        proposal_slot: prepare_slot,
                        proposer_index: proposer,
                        parent_block_root: head_root,
                        parent_block_number: pre_payload_attributes.parent_block_number,
                        parent_block_hash: forkchoice_update_params.head_hash.unwrap_or_default(),
                        payload_attributes: payload_attributes.into(),
                    },
                    version: Some(self.spec.fork_name_at_slot::<T::EthSpec>(prepare_slot)),
                }));
            }
        }

        let till_prepare_slot =
            if let Some(duration) = self.slot_clock.duration_to_slot(prepare_slot) {
                duration
            } else {
                // `SlotClock::duration_to_slot` will return `None` when we are past the start
                // of `prepare_slot`. Don't bother sending a `forkchoiceUpdated` in that case,
                // it's too late.
                //
                // This scenario might occur on an overloaded/under-resourced node.
                warn!(
                    self.log,
                    "Delayed proposer preparation";
                    "prepare_slot" => prepare_slot,
                    "validator" => proposer,
                );
                return Ok(());
            };

        // If we are close enough to the proposal slot, send an fcU, which will have payload
        // attributes filled in by the execution layer cache we just primed.
        if self.config.always_prepare_payload
            || till_prepare_slot <= self.config.prepare_payload_lookahead
        {
            debug!(
                self.log,
                "Sending forkchoiceUpdate for proposer prep";
                "till_prepare_slot" => ?till_prepare_slot,
                "prepare_slot" => prepare_slot
            );

            self.update_execution_engine_forkchoice(
                current_slot,
                forkchoice_update_params,
                OverrideForkchoiceUpdate::AlreadyApplied,
            )
            .await?;
        }

        Ok(())
    }

    pub async fn update_execution_engine_forkchoice(
        self: &Arc<Self>,
        current_slot: Slot,
        input_params: ForkchoiceUpdateParameters,
        override_forkchoice_update: OverrideForkchoiceUpdate,
    ) -> Result<(), Error> {
        let next_slot = current_slot + 1;

        // There is no need to issue a `forkchoiceUpdated` (fcU) message unless the Bellatrix fork
        // has:
        //
        // 1. Already happened.
        // 2. Will happen in the next slot.
        //
        // The reason for a fcU message in the slot prior to the Bellatrix fork is in case the
        // terminal difficulty has already been reached and a payload preparation message needs to
        // be issued.
        if self.slot_is_prior_to_bellatrix(next_slot) {
            return Ok(());
        }

        let execution_layer = self
            .execution_layer
            .as_ref()
            .ok_or(Error::ExecutionLayerMissing)?;

        // Determine whether to override the forkchoiceUpdated message if we want to re-org
        // the current head at the next slot.
        let params = if override_forkchoice_update == OverrideForkchoiceUpdate::Yes {
            let chain = self.clone();
            self.spawn_blocking_handle(
                move || chain.overridden_forkchoice_update_params(input_params),
                "update_execution_engine_forkchoice_override",
            )
            .await??
        } else {
            input_params
        };

        // Take the global lock for updating the execution engine fork choice.
        //
        // Whilst holding this lock we must:
        //
        // 1. Read the canonical head.
        // 2. Issue a forkchoiceUpdated call to the execution engine.
        //
        // This will allow us to ensure that we provide the execution layer with an *ordered* view
        // of the head. I.e., we will never communicate a past head after communicating a later
        // one.
        //
        // There is a "deadlock warning" in this function. The downside of this nice ordering is the
        // potential for deadlock. I would advise against any other use of
        // `execution_engine_forkchoice_lock` apart from the one here.
        let forkchoice_lock = execution_layer.execution_engine_forkchoice_lock().await;

        let (head_block_root, head_hash, justified_hash, finalized_hash) = if let Some(head_hash) =
            params.head_hash
        {
            (
                params.head_root,
                head_hash,
                params
                    .justified_hash
                    .unwrap_or_else(ExecutionBlockHash::zero),
                params
                    .finalized_hash
                    .unwrap_or_else(ExecutionBlockHash::zero),
            )
        } else {
            // The head block does not have an execution block hash. We must check to see if we
            // happen to be the proposer of the transition block, in which case we still need to
            // send forkchoice_updated.
            match self.spec.fork_name_at_slot::<T::EthSpec>(next_slot) {
                // We are pre-bellatrix; no need to update the EL.
                ForkName::Base | ForkName::Altair => return Ok(()),
                _ => {
                    // We are post-bellatrix
                    if let Some(payload_attributes) = execution_layer
                        .payload_attributes(next_slot, params.head_root)
                        .await
                    {
                        // We are a proposer, check for terminal_pow_block_hash
                        if let Some(terminal_pow_block_hash) = execution_layer
                            .get_terminal_pow_block_hash(&self.spec, payload_attributes.timestamp())
                            .await
                            .map_err(Error::ForkchoiceUpdate)?
                        {
                            info!(
                                self.log,
                                "Prepared POS transition block proposer"; "slot" => next_slot
                            );
                            (
                                params.head_root,
                                terminal_pow_block_hash,
                                params
                                    .justified_hash
                                    .unwrap_or_else(ExecutionBlockHash::zero),
                                params
                                    .finalized_hash
                                    .unwrap_or_else(ExecutionBlockHash::zero),
                            )
                        } else {
                            // TTD hasn't been reached yet, no need to update the EL.
                            return Ok(());
                        }
                    } else {
                        // We are not a proposer, no need to update the EL.
                        return Ok(());
                    }
                }
            }
        };

        let forkchoice_updated_response = execution_layer
            .notify_forkchoice_updated(
                head_hash,
                justified_hash,
                finalized_hash,
                current_slot,
                head_block_root,
            )
            .await
            .map_err(Error::ExecutionForkChoiceUpdateFailed);

        // The head has been read and the execution layer has been updated. It is now valid to send
        // another fork choice update.
        drop(forkchoice_lock);

        match forkchoice_updated_response {
            Ok(status) => match status {
                PayloadStatus::Valid => {
                    // Ensure that fork choice knows that the block is no longer optimistic.
                    let chain = self.clone();
                    let fork_choice_update_result = self
                        .spawn_blocking_handle(
                            move || {
                                chain
                                    .canonical_head
                                    .fork_choice_write_lock()
                                    .on_valid_execution_payload(head_block_root)
                            },
                            "update_execution_engine_valid_payload",
                        )
                        .await?;
                    if let Err(e) = fork_choice_update_result {
                        error!(
                            self.log,
                            "Failed to validate payload";
                            "error" => ?e
                        )
                    };
                    Ok(())
                }
                // There's nothing to be done for a syncing response. If the block is already
                // `SYNCING` in fork choice, there's nothing to do. If already known to be `VALID`
                // or `INVALID` then we don't want to change it to syncing.
                PayloadStatus::Syncing => Ok(()),
                // The specification doesn't list `ACCEPTED` as a valid response to a fork choice
                // update. This response *seems* innocent enough, so we won't return early with an
                // error. However, we create a log to bring attention to the issue.
                PayloadStatus::Accepted => {
                    warn!(
                        self.log,
                        "Fork choice update received ACCEPTED";
                        "msg" => "execution engine provided an unexpected response to a fork \
                        choice update. although this is not a serious issue, please raise \
                        an issue."
                    );
                    Ok(())
                }
                PayloadStatus::Invalid {
                    latest_valid_hash,
                    ref validation_error,
                } => {
                    warn!(
                        self.log,
                        "Invalid execution payload";
                        "validation_error" => ?validation_error,
                        "latest_valid_hash" => ?latest_valid_hash,
                        "head_hash" => ?head_hash,
                        "head_block_root" => ?head_block_root,
                        "method" => "fcU",
                    );

                    match latest_valid_hash {
                        // The `latest_valid_hash` is set to `None` when the EE
                        // "cannot determine the ancestor of the invalid
                        // payload". In such a scenario we should only
                        // invalidate the head block and nothing else.
                        None => {
                            self.process_invalid_execution_payload(
                                &InvalidationOperation::InvalidateOne {
                                    block_root: head_block_root,
                                },
                            )
                            .await?;
                        }
                        // An all-zeros execution block hash implies that
                        // the terminal block was invalid. We are being
                        // explicit in invalidating only the head block in
                        // this case.
                        Some(hash) if hash == ExecutionBlockHash::zero() => {
                            self.process_invalid_execution_payload(
                                &InvalidationOperation::InvalidateOne {
                                    block_root: head_block_root,
                                },
                            )
                            .await?;
                        }
                        // The execution engine has stated that all blocks between the
                        // `head_execution_block_hash` and `latest_valid_hash` are invalid.
                        Some(latest_valid_hash) => {
                            self.process_invalid_execution_payload(
                                &InvalidationOperation::InvalidateMany {
                                    head_block_root,
                                    always_invalidate_head: true,
                                    latest_valid_ancestor: latest_valid_hash,
                                },
                            )
                            .await?;
                        }
                    }

                    Err(BeaconChainError::ExecutionForkChoiceUpdateInvalid { status })
                }
                PayloadStatus::InvalidBlockHash {
                    ref validation_error,
                } => {
                    warn!(
                        self.log,
                        "Invalid execution payload block hash";
                        "validation_error" => ?validation_error,
                        "head_hash" => ?head_hash,
                        "head_block_root" => ?head_block_root,
                        "method" => "fcU",
                    );
                    // The execution engine has stated that the head block is invalid, however it
                    // hasn't returned a latest valid ancestor.
                    //
                    // Using a `None` latest valid ancestor will result in only the head block
                    // being invalidated (no ancestors).
                    self.process_invalid_execution_payload(&InvalidationOperation::InvalidateOne {
                        block_root: head_block_root,
                    })
                    .await?;

                    Err(BeaconChainError::ExecutionForkChoiceUpdateInvalid { status })
                }
            },
            Err(e) => Err(e),
        }
    }

    /// Returns `true` if the given slot is prior to the `bellatrix_fork_epoch`.
    pub fn slot_is_prior_to_bellatrix(&self, slot: Slot) -> bool {
        self.spec.bellatrix_fork_epoch.map_or(true, |bellatrix| {
            slot.epoch(T::EthSpec::slots_per_epoch()) < bellatrix
        })
    }

    /// Returns the value of `execution_optimistic` for `block`.
    ///
    /// Returns `Ok(false)` if the block is pre-Bellatrix, or has `ExecutionStatus::Valid`.
    /// Returns `Ok(true)` if the block has `ExecutionStatus::Optimistic` or has
    /// `ExecutionStatus::Invalid`.
    pub fn is_optimistic_or_invalid_block<Payload: AbstractExecPayload<T::EthSpec>>(
        &self,
        block: &SignedBeaconBlock<T::EthSpec, Payload>,
    ) -> Result<bool, BeaconChainError> {
        // Check if the block is pre-Bellatrix.
        if self.slot_is_prior_to_bellatrix(block.slot()) {
            Ok(false)
        } else {
            self.canonical_head
                .fork_choice_read_lock()
                .is_optimistic_or_invalid_block(&block.canonical_root())
                .map_err(BeaconChainError::ForkChoiceError)
        }
    }

    /// Returns the value of `execution_optimistic` for `head_block`.
    ///
    /// Returns `Ok(false)` if the block is pre-Bellatrix, or has `ExecutionStatus::Valid`.
    /// Returns `Ok(true)` if the block has `ExecutionStatus::Optimistic` or `ExecutionStatus::Invalid`.
    ///
    /// This function will return an error if `head_block` is not present in the fork choice store
    /// and so should only be used on the head block or when the block *should* be present in the
    /// fork choice store.
    ///
    /// There is a potential race condition when syncing where the block_root of `head_block` could
    /// be pruned from the fork choice store before being read.
    pub fn is_optimistic_or_invalid_head_block<Payload: AbstractExecPayload<T::EthSpec>>(
        &self,
        head_block: &SignedBeaconBlock<T::EthSpec, Payload>,
    ) -> Result<bool, BeaconChainError> {
        // Check if the block is pre-Bellatrix.
        if self.slot_is_prior_to_bellatrix(head_block.slot()) {
            Ok(false)
        } else {
            self.canonical_head
                .fork_choice_read_lock()
                .is_optimistic_or_invalid_block_no_fallback(&head_block.canonical_root())
                .map_err(BeaconChainError::ForkChoiceError)
        }
    }

    /// Returns the value of `execution_optimistic` for the current head block.
    /// You can optionally provide `head_info` if it was computed previously.
    ///
    /// Returns `Ok(false)` if the head block is pre-Bellatrix, or has `ExecutionStatus::Valid`.
    /// Returns `Ok(true)` if the head block has `ExecutionStatus::Optimistic` or `ExecutionStatus::Invalid`.
    ///
    /// There is a potential race condition when syncing where the block root of `head_info` could
    /// be pruned from the fork choice store before being read.
    pub fn is_optimistic_or_invalid_head(&self) -> Result<bool, BeaconChainError> {
        self.canonical_head
            .head_execution_status()
            .map(|status| status.is_optimistic_or_invalid())
    }

    pub fn is_optimistic_or_invalid_block_root(
        &self,
        block_slot: Slot,
        block_root: &Hash256,
    ) -> Result<bool, BeaconChainError> {
        // Check if the block is pre-Bellatrix.
        if self.slot_is_prior_to_bellatrix(block_slot) {
            Ok(false)
        } else {
            self.canonical_head
                .fork_choice_read_lock()
                .is_optimistic_or_invalid_block_no_fallback(block_root)
                .map_err(BeaconChainError::ForkChoiceError)
        }
    }

    /// This function takes a configured weak subjectivity `Checkpoint` and the latest finalized `Checkpoint`.
    /// If the weak subjectivity checkpoint and finalized checkpoint share the same epoch, we compare
    /// roots. If we the weak subjectivity checkpoint is from an older epoch, we iterate back through
    /// roots in the canonical chain until we reach the finalized checkpoint from the correct epoch, and
    /// compare roots. This must called on startup and during verification of any block which causes a finality
    /// change affecting the weak subjectivity checkpoint.
    pub fn verify_weak_subjectivity_checkpoint(
        &self,
        wss_checkpoint: Checkpoint,
        beacon_block_root: Hash256,
        state: &BeaconState<T::EthSpec>,
    ) -> Result<(), BeaconChainError> {
        let finalized_checkpoint = state.finalized_checkpoint();
        info!(self.log, "Verifying the configured weak subjectivity checkpoint"; "weak_subjectivity_epoch" => wss_checkpoint.epoch, "weak_subjectivity_root" => ?wss_checkpoint.root);
        // If epochs match, simply compare roots.
        if wss_checkpoint.epoch == finalized_checkpoint.epoch
            && wss_checkpoint.root != finalized_checkpoint.root
        {
            crit!(
                self.log,
                 "Root found at the specified checkpoint differs";
                  "weak_subjectivity_root" => ?wss_checkpoint.root,
                  "finalized_checkpoint_root" => ?finalized_checkpoint.root
            );
            return Err(BeaconChainError::WeakSubjectivtyVerificationFailure);
        } else if wss_checkpoint.epoch < finalized_checkpoint.epoch {
            let slot = wss_checkpoint
                .epoch
                .start_slot(T::EthSpec::slots_per_epoch());

            // Iterate backwards through block roots from the given state. If first slot of the epoch is a skip-slot,
            // this will return the root of the closest prior non-skipped slot.
            match self.root_at_slot_from_state(slot, beacon_block_root, state)? {
                Some(root) => {
                    if root != wss_checkpoint.root {
                        crit!(
                            self.log,
                             "Root found at the specified checkpoint differs";
                              "weak_subjectivity_root" => ?wss_checkpoint.root,
                              "finalized_checkpoint_root" => ?finalized_checkpoint.root
                        );
                        return Err(BeaconChainError::WeakSubjectivtyVerificationFailure);
                    }
                }
                None => {
                    crit!(self.log, "The root at the start slot of the given epoch could not be found";
                    "wss_checkpoint_slot" => ?slot);
                    return Err(BeaconChainError::WeakSubjectivtyVerificationFailure);
                }
            }
        }
        Ok(())
    }

    /// Called by the timer on every slot.
    ///
    /// Note: this function **MUST** be called from a non-async context since
    /// it contains a call to `fork_choice` which may eventually call
    /// `tokio::runtime::block_on` in certain cases.
    pub async fn per_slot_task(self: &Arc<Self>) {
        if let Some(slot) = self.slot_clock.now() {
            debug!(
                self.log,
                "Running beacon chain per slot tasks";
                "slot" => ?slot
            );

            // Always run the light-weight pruning tasks (these structures should be empty during
            // sync anyway).
            self.naive_aggregation_pool.write().prune(slot);
            self.block_times_cache.write().prune(slot);

            // Don't run heavy-weight tasks during sync.
            if self.best_slot() + MAX_PER_SLOT_FORK_CHOICE_DISTANCE < slot {
                return;
            }

            // Run fork choice and signal to any waiting task that it has completed.
            self.recompute_head_at_current_slot().await;

            // Send the notification regardless of fork choice success, this is a "best effort"
            // notification and we don't want block production to hit the timeout in case of error.
            // Use a blocking task to avoid blocking the core executor whilst waiting for locks
            // in `ForkChoiceSignalTx`.
            let chain = self.clone();
            self.task_executor.clone().spawn_blocking(
                move || {
                    // Signal block proposal for the next slot (if it happens to be waiting).
                    if let Some(tx) = &chain.fork_choice_signal_tx {
                        if let Err(e) = tx.notify_fork_choice_complete(slot) {
                            warn!(
                                chain.log,
                                "Error signalling fork choice waiter";
                                "error" => ?e,
                                "slot" => slot,
                            );
                        }
                    }
                },
                "per_slot_task_fc_signal_tx",
            );
        }
    }

    /// Runs the `map_fn` with the committee cache for `shuffling_epoch` from the chain with head
    /// `head_block_root`. The `map_fn` will be supplied two values:
    ///
    /// - `&CommitteeCache`: the committee cache that serves the given parameters.
    /// - `Hash256`: the "shuffling decision root" which uniquely identifies the `CommitteeCache`.
    ///
    /// It's not necessary that `head_block_root` matches our current view of the chain, it can be
    /// any block that is:
    ///
    /// - Known to us.
    /// - The finalized block or a descendant of the finalized block.
    ///
    /// It would be quite common for attestation verification operations to use a `head_block_root`
    /// that differs from our view of the head.
    ///
    /// ## Important
    ///
    /// This function is **not** suitable for determining proposer duties (only attester duties).
    ///
    /// ## Notes
    ///
    /// This function exists in this odd "map" pattern because efficiently obtaining a committee
    /// can be complex. It might involve reading straight from the `beacon_chain.shuffling_cache`
    /// or it might involve reading it from a state from the DB. Due to the complexities of
    /// `RwLock`s on the shuffling cache, a simple `Cow` isn't suitable here.
    ///
    /// If the committee for `(head_block_root, shuffling_epoch)` isn't found in the
    /// `shuffling_cache`, we will read a state from disk and then update the `shuffling_cache`.
    pub fn with_committee_cache<F, R>(
        &self,
        head_block_root: Hash256,
        shuffling_epoch: Epoch,
        map_fn: F,
    ) -> Result<R, Error>
    where
        F: Fn(&CommitteeCache, Hash256) -> Result<R, Error>,
    {
        let head_block = self
            .canonical_head
            .fork_choice_read_lock()
            .get_block(&head_block_root)
            .ok_or(Error::MissingBeaconBlock(head_block_root))?;

        let shuffling_id = BlockShufflingIds {
            current: head_block.current_epoch_shuffling_id.clone(),
            next: head_block.next_epoch_shuffling_id.clone(),
            previous: None,
            block_root: head_block.root,
        }
        .id_for_epoch(shuffling_epoch)
        .ok_or_else(|| Error::InvalidShufflingId {
            shuffling_epoch,
            head_block_epoch: head_block.slot.epoch(T::EthSpec::slots_per_epoch()),
        })?;

        // Obtain the shuffling cache, timing how long we wait.
        let cache_wait_timer =
            metrics::start_timer(&metrics::ATTESTATION_PROCESSING_SHUFFLING_CACHE_WAIT_TIMES);

        let mut shuffling_cache = self
            .shuffling_cache
            .try_write_for(ATTESTATION_CACHE_LOCK_TIMEOUT)
            .ok_or(Error::AttestationCacheLockTimeout)?;

        metrics::stop_timer(cache_wait_timer);

        if let Some(cache_item) = shuffling_cache.get(&shuffling_id) {
            // The shuffling cache is no longer required, drop the write-lock to allow concurrent
            // access.
            drop(shuffling_cache);

            let committee_cache = cache_item.wait()?;
            map_fn(&committee_cache, shuffling_id.shuffling_decision_block)
        } else {
            // Create an entry in the cache that "promises" this value will eventually be computed.
            // This avoids the case where multiple threads attempt to produce the same value at the
            // same time.
            //
            // Creating the promise whilst we hold the `shuffling_cache` lock will prevent the same
            // promise from being created twice.
            let sender = shuffling_cache.create_promise(shuffling_id.clone())?;

            // Drop the shuffling cache to avoid holding the lock for any longer than
            // required.
            drop(shuffling_cache);

            debug!(
                self.log,
                "Committee cache miss";
                "shuffling_id" => ?shuffling_epoch,
                "head_block_root" => head_block_root.to_string(),
            );

            let state_read_timer =
                metrics::start_timer(&metrics::ATTESTATION_PROCESSING_STATE_READ_TIMES);

            // If the head of the chain can serve this request, use it.
            //
            // This code is a little awkward because we need to ensure that the head we read and
            // the head we copy is identical. Taking one lock to read the head values and another
            // to copy the head is liable to race-conditions.
            let head_state_opt = self.with_head(|head| {
                if head.beacon_block_root == head_block_root {
                    Ok(Some((
                        head.beacon_state
                            .clone_with(CloneConfig::committee_caches_only()),
                        head.beacon_state_root(),
                    )))
                } else {
                    Ok::<_, Error>(None)
                }
            })?;

            // If the head state is useful for this request, use it. Otherwise, read a state from
            // disk.
            let (mut state, state_root) = if let Some((state, state_root)) = head_state_opt {
                (state, state_root)
            } else {
                let state_root = head_block.state_root;
                let state = self
                    .store
                    .get_inconsistent_state_for_attestation_verification_only(
                        &state_root,
                        Some(head_block.slot),
                    )?
                    .ok_or(Error::MissingBeaconState(head_block.state_root))?;
                (state, state_root)
            };

            /*
             * IMPORTANT
             *
             * Since it's possible that
             * `Store::get_inconsistent_state_for_attestation_verification_only` was used to obtain
             * the state, we cannot rely upon the following fields:
             *
             * - `state.state_roots`
             * - `state.block_roots`
             *
             * These fields should not be used for the rest of this function.
             */

            metrics::stop_timer(state_read_timer);
            let state_skip_timer =
                metrics::start_timer(&metrics::ATTESTATION_PROCESSING_STATE_SKIP_TIMES);

            // If the state is in an earlier epoch, advance it. If it's from a later epoch, reject
            // it.
            if state.current_epoch() + 1 < shuffling_epoch {
                // Since there's a one-epoch look-ahead on the attester shuffling, it suffices to
                // only advance into the slot prior to the `shuffling_epoch`.
                let target_slot = shuffling_epoch
                    .saturating_sub(1_u64)
                    .start_slot(T::EthSpec::slots_per_epoch());

                // Advance the state into the required slot, using the "partial" method since the state
                // roots are not relevant for the shuffling.
                partial_state_advance(&mut state, Some(state_root), target_slot, &self.spec)?;
            } else if state.current_epoch() > shuffling_epoch {
                return Err(Error::InvalidStateForShuffling {
                    state_epoch: state.current_epoch(),
                    shuffling_epoch,
                });
            }

            metrics::stop_timer(state_skip_timer);
            let committee_building_timer =
                metrics::start_timer(&metrics::ATTESTATION_PROCESSING_COMMITTEE_BUILDING_TIMES);

            let relative_epoch = RelativeEpoch::from_epoch(state.current_epoch(), shuffling_epoch)
                .map_err(Error::IncorrectStateForAttestation)?;

            state.build_committee_cache(relative_epoch, &self.spec)?;

            let committee_cache = state.take_committee_cache(relative_epoch)?;
            let committee_cache = Arc::new(committee_cache);
            let shuffling_decision_block = shuffling_id.shuffling_decision_block;

            self.shuffling_cache
                .try_write_for(ATTESTATION_CACHE_LOCK_TIMEOUT)
                .ok_or(Error::AttestationCacheLockTimeout)?
                .insert_committee_cache(shuffling_id, &committee_cache);

            metrics::stop_timer(committee_building_timer);

            sender.send(committee_cache.clone());

            map_fn(&committee_cache, shuffling_decision_block)
        }
    }

    /// Dumps the entire canonical chain, from the head to genesis to a vector for analysis.
    ///
    /// This could be a very expensive operation and should only be done in testing/analysis
    /// activities.
    #[allow(clippy::type_complexity)]
    pub fn chain_dump(
        &self,
    ) -> Result<Vec<BeaconSnapshot<T::EthSpec, BlindedPayload<T::EthSpec>>>, Error> {
        let mut dump = vec![];

        let mut last_slot = {
            let head = self.canonical_head.cached_head();
            BeaconSnapshot {
                beacon_block: Arc::new(head.snapshot.beacon_block.clone_as_blinded()),
                beacon_block_root: head.snapshot.beacon_block_root,
                beacon_state: head.snapshot.beacon_state.clone(),
            }
        };

        dump.push(last_slot.clone());

        loop {
            let beacon_block_root = last_slot.beacon_block.parent_root();

            if beacon_block_root == Hash256::zero() {
                break; // Genesis has been reached.
            }

            let beacon_block = self
                .store
                .get_blinded_block(&beacon_block_root)?
                .ok_or_else(|| {
                    Error::DBInconsistent(format!("Missing block {}", beacon_block_root))
                })?;
            let beacon_state_root = beacon_block.state_root();
            let beacon_state = self
                .store
                .get_state(&beacon_state_root, Some(beacon_block.slot()))?
                .ok_or_else(|| {
                    Error::DBInconsistent(format!("Missing state {:?}", beacon_state_root))
                })?;

            let slot = BeaconSnapshot {
                beacon_block: Arc::new(beacon_block),
                beacon_block_root,
                beacon_state,
            };

            dump.push(slot.clone());
            last_slot = slot;
        }

        dump.reverse();

        Ok(dump)
    }

    /// Gets the current `EnrForkId`.
    pub fn enr_fork_id(&self) -> EnrForkId {
        // If we are unable to read the slot clock we assume that it is prior to genesis and
        // therefore use the genesis slot.
        let slot = self.slot().unwrap_or(self.spec.genesis_slot);

        self.spec
            .enr_fork_id::<T::EthSpec>(slot, self.genesis_validators_root)
    }

    /// Calculates the `Duration` to the next fork if it exists and returns it
    /// with it's corresponding `ForkName`.
    pub fn duration_to_next_fork(&self) -> Option<(ForkName, Duration)> {
        // If we are unable to read the slot clock we assume that it is prior to genesis and
        // therefore use the genesis slot.
        let slot = self.slot().unwrap_or(self.spec.genesis_slot);

        let (fork_name, epoch) = self.spec.next_fork_epoch::<T::EthSpec>(slot)?;
        self.slot_clock
            .duration_to_slot(epoch.start_slot(T::EthSpec::slots_per_epoch()))
            .map(|duration| (fork_name, duration))
    }

    /// This method serves to get a sense of the current chain health. It is used in block proposal
    /// to determine whether we should outsource payload production duties.
    ///
    /// Since we are likely calling this during the slot we are going to propose in, don't take into
    /// account the current slot when accounting for skips.
    pub fn is_healthy(&self, parent_root: &Hash256) -> Result<ChainHealth, Error> {
        // Check if the merge has been finalized.
        if let Some(finalized_hash) = self
            .canonical_head
            .cached_head()
            .forkchoice_update_parameters()
            .finalized_hash
        {
            if ExecutionBlockHash::zero() == finalized_hash {
                return Ok(ChainHealth::PreMerge);
            }
        } else {
            return Ok(ChainHealth::PreMerge);
        };

        // Check that the parent is NOT optimistic.
        if let Some(execution_status) = self
            .canonical_head
            .fork_choice_read_lock()
            .get_block_execution_status(parent_root)
        {
            if execution_status.is_strictly_optimistic() {
                return Ok(ChainHealth::Optimistic);
            }
        }

        if self.config.builder_fallback_disable_checks {
            return Ok(ChainHealth::Healthy);
        }

        let current_slot = self.slot()?;

        // Check slots at the head of the chain.
        let prev_slot = current_slot.saturating_sub(Slot::new(1));
        let head_skips = prev_slot.saturating_sub(self.canonical_head.cached_head().head_slot());
        let head_skips_check = head_skips.as_usize() <= self.config.builder_fallback_skips;

        // Check if finalization is advancing.
        let current_epoch = current_slot.epoch(T::EthSpec::slots_per_epoch());
        let epochs_since_finalization = current_epoch.saturating_sub(
            self.canonical_head
                .cached_head()
                .finalized_checkpoint()
                .epoch,
        );
        let finalization_check = epochs_since_finalization.as_usize()
            <= self.config.builder_fallback_epochs_since_finalization;

        // Check skip slots in the last `SLOTS_PER_EPOCH`.
        let start_slot = current_slot.saturating_sub(T::EthSpec::slots_per_epoch());
        let mut epoch_skips = 0;
        for slot in start_slot.as_u64()..current_slot.as_u64() {
            if self
                .block_root_at_slot_skips_none(Slot::new(slot))?
                .is_none()
            {
                epoch_skips += 1;
            }
        }
        let epoch_skips_check = epoch_skips <= self.config.builder_fallback_skips_per_epoch;

        if !head_skips_check {
            Ok(ChainHealth::Unhealthy(FailedCondition::Skips))
        } else if !finalization_check {
            Ok(ChainHealth::Unhealthy(
                FailedCondition::EpochsSinceFinalization,
            ))
        } else if !epoch_skips_check {
            Ok(ChainHealth::Unhealthy(FailedCondition::SkipsPerEpoch))
        } else {
            Ok(ChainHealth::Healthy)
        }
    }

    pub fn dump_as_dot<W: Write>(&self, output: &mut W) {
        let canonical_head_hash = self.canonical_head.cached_head().head_block_root();
        let mut visited: HashSet<Hash256> = HashSet::new();
        let mut finalized_blocks: HashSet<Hash256> = HashSet::new();
        let mut justified_blocks: HashSet<Hash256> = HashSet::new();

        let genesis_block_hash = Hash256::zero();
        writeln!(output, "digraph beacon {{").unwrap();
        writeln!(output, "\t_{:?}[label=\"zero\"];", genesis_block_hash).unwrap();

        // Canonical head needs to be processed first as otherwise finalized blocks aren't detected
        // properly.
        let heads = {
            let mut heads = self.heads();
            let canonical_head_index = heads
                .iter()
                .position(|(block_hash, _)| *block_hash == canonical_head_hash)
                .unwrap();
            let (canonical_head_hash, canonical_head_slot) =
                heads.swap_remove(canonical_head_index);
            heads.insert(0, (canonical_head_hash, canonical_head_slot));
            heads
        };

        for (head_hash, _head_slot) in heads {
            for maybe_pair in ParentRootBlockIterator::new(&*self.store, head_hash) {
                let (block_hash, signed_beacon_block) = maybe_pair.unwrap();
                if visited.contains(&block_hash) {
                    break;
                }
                visited.insert(block_hash);

                if signed_beacon_block.slot() % T::EthSpec::slots_per_epoch() == 0 {
                    let block = self.get_blinded_block(&block_hash).unwrap().unwrap();
                    let state = self
                        .get_state(&block.state_root(), Some(block.slot()))
                        .unwrap()
                        .unwrap();
                    finalized_blocks.insert(state.finalized_checkpoint().root);
                    justified_blocks.insert(state.current_justified_checkpoint().root);
                    justified_blocks.insert(state.previous_justified_checkpoint().root);
                }

                if block_hash == canonical_head_hash {
                    writeln!(
                        output,
                        "\t_{:?}[label=\"{} ({})\" shape=box3d];",
                        block_hash,
                        block_hash,
                        signed_beacon_block.slot()
                    )
                    .unwrap();
                } else if finalized_blocks.contains(&block_hash) {
                    writeln!(
                        output,
                        "\t_{:?}[label=\"{} ({})\" shape=Msquare];",
                        block_hash,
                        block_hash,
                        signed_beacon_block.slot()
                    )
                    .unwrap();
                } else if justified_blocks.contains(&block_hash) {
                    writeln!(
                        output,
                        "\t_{:?}[label=\"{} ({})\" shape=cds];",
                        block_hash,
                        block_hash,
                        signed_beacon_block.slot()
                    )
                    .unwrap();
                } else {
                    writeln!(
                        output,
                        "\t_{:?}[label=\"{} ({})\" shape=box];",
                        block_hash,
                        block_hash,
                        signed_beacon_block.slot()
                    )
                    .unwrap();
                }
                writeln!(
                    output,
                    "\t_{:?} -> _{:?};",
                    block_hash,
                    signed_beacon_block.parent_root()
                )
                .unwrap();
            }
        }

        writeln!(output, "}}").unwrap();
    }

    /// Get a channel to request shutting down.
    pub fn shutdown_sender(&self) -> Sender<ShutdownReason> {
        self.shutdown_sender.clone()
    }

    // Used for debugging
    #[allow(dead_code)]
    pub fn dump_dot_file(&self, file_name: &str) {
        let mut file = std::fs::File::create(file_name).unwrap();
        self.dump_as_dot(&mut file);
    }

    /// Checks if attestations have been seen from the given `validator_index` at the
    /// given `epoch`.
    pub fn validator_seen_at_epoch(&self, validator_index: usize, epoch: Epoch) -> bool {
        // It's necessary to assign these checks to intermediate variables to avoid a deadlock.
        //
        // See: https://github.com/sigp/lighthouse/pull/2230#discussion_r620013993
        let gossip_attested = self
            .observed_gossip_attesters
            .read()
            .index_seen_at_epoch(validator_index, epoch);
        let block_attested = self
            .observed_block_attesters
            .read()
            .index_seen_at_epoch(validator_index, epoch);
        let aggregated = self
            .observed_aggregators
            .read()
            .index_seen_at_epoch(validator_index, epoch);
        let produced_block = self
            .observed_block_producers
            .read()
            .index_seen_at_epoch(validator_index as u64, epoch);

        gossip_attested || block_attested || aggregated || produced_block
    }

    /// The epoch at which we require a data availability check in block processing.
    /// `None` if the `Deneb` fork is disabled.
    pub fn data_availability_boundary(&self) -> Option<Epoch> {
        self.spec.deneb_fork_epoch.and_then(|fork_epoch| {
            self.epoch().ok().map(|current_epoch| {
                std::cmp::max(
                    fork_epoch,
                    current_epoch.saturating_sub(*MIN_EPOCHS_FOR_BLOB_SIDECARS_REQUESTS),
                )
            })
        })
    }

    /// Returns true if the given epoch lies within the da boundary and false otherwise.
    pub fn block_needs_da_check(&self, block_epoch: Epoch) -> bool {
        self.data_availability_boundary()
            .map_or(false, |da_epoch| block_epoch >= da_epoch)
    }

    /// Returns `true` if we are at or past the `Deneb` fork. This will always return `false` if
    /// the `Deneb` fork is disabled.
    pub fn is_data_availability_check_required(&self) -> Result<bool, Error> {
        let current_epoch = self.epoch()?;
        Ok(self
            .spec
            .deneb_fork_epoch
            .map(|fork_epoch| fork_epoch <= current_epoch)
            .unwrap_or(false))
    }
}

impl<T: BeaconChainTypes> Drop for BeaconChain<T> {
    fn drop(&mut self) {
        let drop = || -> Result<(), Error> {
            self.persist_head_and_fork_choice()?;
            self.persist_op_pool()?;
            self.persist_data_availabilty_checker()?;
            self.persist_eth1_cache()
        };

        if let Err(e) = drop() {
            error!(
                self.log,
                "Failed to persist on BeaconChain drop";
                "error" => ?e
            )
        } else {
            info!(
                self.log,
                "Saved beacon chain to disk";
            )
        }
    }
}

impl From<DBError> for Error {
    fn from(e: DBError) -> Error {
        Error::DBError(e)
    }
}

impl From<ForkChoiceError> for Error {
    fn from(e: ForkChoiceError) -> Error {
        Error::ForkChoiceError(e)
    }
}

impl From<BeaconStateError> for Error {
    fn from(e: BeaconStateError) -> Error {
        Error::BeaconStateError(e)
    }
}

impl<T: EthSpec> ChainSegmentResult<T> {
    pub fn into_block_error(self) -> Result<(), BlockError<T>> {
        match self {
            ChainSegmentResult::Failed { error, .. } => Err(error),
            ChainSegmentResult::Successful { .. } => Ok(()),
        }
    }
}<|MERGE_RESOLUTION|>--- conflicted
+++ resolved
@@ -2597,12 +2597,7 @@
     /// `Self::process_block`.
     pub async fn process_chain_segment(
         self: &Arc<Self>,
-<<<<<<< HEAD
         chain_segment: Vec<BlockWrapper<T::EthSpec>>,
-        count_unrealized: CountUnrealized,
-=======
-        chain_segment: Vec<Arc<SignedBeaconBlock<T::EthSpec>>>,
->>>>>>> cc780aae
         notify_execution_layer: NotifyExecutionLayer,
     ) -> ChainSegmentResult<T::EthSpec> {
         let mut imported_blocks = 0;
@@ -2761,13 +2756,10 @@
     pub async fn process_blob(
         self: &Arc<Self>,
         blob: GossipVerifiedBlob<T::EthSpec>,
-        count_unrealized: CountUnrealized,
     ) -> Result<AvailabilityProcessingStatus, BlockError<T::EthSpec>> {
-        self.check_availability_and_maybe_import(
-            blob.slot(),
-            |chain| chain.data_availability_checker.put_gossip_blob(blob),
-            count_unrealized,
-        )
+        self.check_availability_and_maybe_import(blob.slot(), |chain| {
+            chain.data_availability_checker.put_gossip_blob(blob)
+        })
         .await
     }
 
@@ -2800,19 +2792,6 @@
         metrics::inc_counter(&metrics::BLOCK_PROCESSING_REQUESTS);
 
         let chain = self.clone();
-<<<<<<< HEAD
-=======
-        let import_block = async move {
-            let execution_pending = unverified_block.into_execution_pending_block(
-                block_root,
-                &chain,
-                notify_execution_layer,
-            )?;
-            chain
-                .import_execution_pending_block(execution_pending)
-                .await
-        };
->>>>>>> cc780aae
 
         let execution_pending = unverified_block.into_execution_pending_block(
             block_root,
@@ -2827,20 +2806,13 @@
             .map_err(|e| self.handle_block_error(e))?;
 
         match executed_block {
-            ExecutedBlock::Available(block) => {
-                self.import_available_block(Box::new(block), count_unrealized)
-                    .await
-            }
+            ExecutedBlock::Available(block) => self.import_available_block(Box::new(block)).await,
             ExecutedBlock::AvailabilityPending(block) => {
-                self.check_availability_and_maybe_import(
-                    block.block.slot(),
-                    |chain| {
-                        chain
-                            .data_availability_checker
-                            .put_pending_executed_block(block)
-                    },
-                    count_unrealized,
-                )
+                self.check_availability_and_maybe_import(block.block.slot(), |chain| {
+                    chain
+                        .data_availability_checker
+                        .put_pending_executed_block(block)
+                })
                 .await
             }
         }
@@ -2849,20 +2821,11 @@
     /// Accepts a fully-verified block and awaits on it's payload verification handle to
     /// get a fully `ExecutedBlock`
     ///
-<<<<<<< HEAD
     /// An error is returned if the verification handle couldn't be awaited.
-    async fn into_executed_block(
+    pub async fn into_executed_block(
         self: Arc<Self>,
         execution_pending_block: ExecutionPendingBlock<T>,
     ) -> Result<ExecutedBlock<T::EthSpec>, BlockError<T::EthSpec>> {
-=======
-    /// An error is returned if the block was unable to be imported. It may be partially imported
-    /// (i.e., this function is not atomic).
-    pub async fn import_execution_pending_block(
-        self: Arc<Self>,
-        execution_pending_block: ExecutionPendingBlock<T>,
-    ) -> Result<Hash256, BlockError<T::EthSpec>> {
->>>>>>> cc780aae
         let ExecutionPendingBlock {
             block,
             import_data,
@@ -2948,13 +2911,10 @@
         self: &Arc<Self>,
         slot: Slot,
         cache_fn: impl FnOnce(Arc<Self>) -> Result<Availability<T::EthSpec>, AvailabilityCheckError>,
-        count_unrealized: CountUnrealized,
     ) -> Result<AvailabilityProcessingStatus, BlockError<T::EthSpec>> {
         let availability = cache_fn(self.clone())?;
         match availability {
-            Availability::Available(block) => {
-                self.import_available_block(block, count_unrealized).await
-            }
+            Availability::Available(block) => self.import_available_block(block).await,
             Availability::MissingComponents(block_root) => Ok(
                 AvailabilityProcessingStatus::MissingComponents(slot, block_root),
             ),
@@ -2964,7 +2924,6 @@
     async fn import_available_block(
         self: &Arc<Self>,
         block: Box<AvailableExecutedBlock<T::EthSpec>>,
-        count_unrealized: CountUnrealized,
     ) -> Result<AvailabilityProcessingStatus, BlockError<T::EthSpec>> {
         let AvailableExecutedBlock {
             block,
@@ -2993,12 +2952,7 @@
                         block_root,
                         state,
                         confirmed_state_roots,
-<<<<<<< HEAD
                         payload_verification_outcome.payload_verification_status,
-                        count_unrealized,
-=======
-                        payload_verification_status,
->>>>>>> cc780aae
                         parent_block,
                         parent_eth1_finalization_data,
                         consensus_context,
