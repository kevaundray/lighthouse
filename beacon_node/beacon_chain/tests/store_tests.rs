--- conflicted
+++ resolved
@@ -2796,17 +2796,7 @@
         let (block_root, block, blobs, data_columns) = available_blocks[0].clone().deconstruct();
         let mut corrupt_block = (*block).clone();
         *corrupt_block.signature_mut() = Signature::empty();
-<<<<<<< HEAD
-        AvailableBlock::__new_for_testing(
-            block_root,
-            Arc::new(corrupt_block),
-            blobs,
-            data_columns,
-            Arc::new(beacon_chain.spec.clone()),
-        )
-=======
         AvailableBlock::__new_for_testing(block_root, Arc::new(corrupt_block), blobs, data_columns)
->>>>>>> f2fdbe7f
     };
 
     // Importing the invalid batch should error.
