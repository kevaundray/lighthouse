--- conflicted
+++ resolved
@@ -1,13 +1,10 @@
 use crate::engines::ForkchoiceState;
-<<<<<<< HEAD
-use crate::BlobTxConversionError;
-=======
 use crate::http::{
     ENGINE_EXCHANGE_TRANSITION_CONFIGURATION_V1, ENGINE_FORKCHOICE_UPDATED_V1,
     ENGINE_FORKCHOICE_UPDATED_V2, ENGINE_GET_PAYLOAD_V1, ENGINE_GET_PAYLOAD_V2,
     ENGINE_NEW_PAYLOAD_V1, ENGINE_NEW_PAYLOAD_V2,
 };
->>>>>>> e062a7cf
+use crate::BlobTxConversionError;
 pub use ethers_core::types::Transaction;
 use ethers_core::utils::rlp::{self, Decodable, Rlp};
 use http::deposit_methods::RpcError;
@@ -338,11 +335,8 @@
 #[superstruct(
     variants(Merge, Capella, Eip4844),
     variant_attributes(derive(Clone, Debug, PartialEq),),
-<<<<<<< HEAD
-=======
     map_into(ExecutionPayload),
     map_ref_into(ExecutionPayloadRef),
->>>>>>> e062a7cf
     cast_error(ty = "Error", expr = "Error::IncorrectStateVariant"),
     partial_getter_error(ty = "Error", expr = "Error::IncorrectStateVariant")
 )]
@@ -357,27 +351,6 @@
     pub block_value: Uint256,
 }
 
-<<<<<<< HEAD
-impl<T: EthSpec> GetPayloadResponse<T> {
-    pub fn execution_payload(self) -> ExecutionPayload<T> {
-        match self {
-            GetPayloadResponse::Merge(response) => {
-                ExecutionPayload::Merge(response.execution_payload)
-            }
-            GetPayloadResponse::Capella(response) => {
-                ExecutionPayload::Capella(response.execution_payload)
-            }
-            GetPayloadResponse::Eip4844(response) => {
-                ExecutionPayload::Eip4844(response.execution_payload)
-            }
-        }
-    }
-}
-
-// This name is work in progress, it could
-// change when this method is actually proposed
-// but I'm writing this as it has been described
-=======
 impl<'a, T: EthSpec> From<GetPayloadResponseRef<'a, T>> for ExecutionPayloadRef<'a, T> {
     fn from(response: GetPayloadResponseRef<'a, T>) -> Self {
         map_get_payload_response_ref_into_execution_payload_ref!(&'a _, response, |inner, cons| {
@@ -419,7 +392,6 @@
     }
 }
 
->>>>>>> e062a7cf
 #[derive(Clone, Copy, Debug)]
 pub struct EngineCapabilities {
     pub new_payload_v1: bool,
