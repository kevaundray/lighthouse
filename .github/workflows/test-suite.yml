name: test-suite

on:
  push:
    branches:
      - stable
      - staging
      - trying
      - 'pr/*'
  pull_request:
  merge_group:

concurrency:
  group: ${{ github.workflow }}-${{ github.ref }}
  cancel-in-progress: true

env:
  # Deny warnings in CI
  # Disable debug info (see https://github.com/sigp/lighthouse/issues/4005)
  RUSTFLAGS: "-D warnings -C debuginfo=0"
  # Prevent Github API rate limiting.
  LIGHTHOUSE_GITHUB_TOKEN: ${{ secrets.GITHUB_TOKEN }}
  # Enable self-hosted runners for the sigp repo only.
  SELF_HOSTED_RUNNERS: ${{ github.repository == 'sigp/lighthouse' }}
  # Self-hosted runners need to reference a different host for `./watch` tests.
  WATCH_HOST: ${{ github.repository == 'sigp/lighthouse' && 'host.docker.internal' || 'localhost' }}
  # Disable incremental compilation
  CARGO_INCREMENTAL: 0
  # Enable portable to prevent issues with caching `blst` for the wrong CPU type
  TEST_FEATURES: portable
jobs:
  check-labels:
    runs-on: ubuntu-latest
    name: Check for 'skip-ci' label
    outputs:
      skip_ci: ${{ steps.set-output.outputs.SKIP_CI }}
    steps:
     - name: check for skip-ci label
       id: set-output
       env:
         LABELS: ${{ toJson(github.event.pull_request.labels) }}
       run: |
         SKIP_CI="false"
         if [ -z "${LABELS}" ]  || [ "${LABELS}" = "null" ]; then
           LABELS="none";
         else
           LABELS=$(echo ${LABELS} | jq -r '.[].name')
         fi
         for label in ${LABELS}; do
           if [ "$label" = "skip-ci" ]; then
             SKIP_CI="true"
             break
           fi
         done
         echo "skip_ci=$SKIP_CI" >> $GITHUB_OUTPUT

  target-branch-check:
    name: target-branch-check
    runs-on: ubuntu-latest
    if: github.event_name == 'pull_request' || github.event_name == 'merge_group'
    steps:
        - name: Check that the pull request is not targeting the stable branch
          run: test ${{ github.base_ref }} != "stable"
  release-tests-ubuntu:
    name: release-tests-ubuntu
    needs: [check-labels]
    if: needs.check-labels.outputs.skip_ci != 'true'
    # Use self-hosted runners only on the sigp repo.
    runs-on: ${{ github.repository == 'sigp/lighthouse' && fromJson('["self-hosted", "linux", "CI", "large"]') || 'ubuntu-latest'  }}
    steps:
    - uses: actions/checkout@v4
    - name: Get latest version of stable Rust
      if: env.SELF_HOSTED_RUNNERS == 'false'
      uses: moonrepo/setup-rust@v1
      with:
          channel: stable
          cache-target: release
          bins: cargo-nextest
      env:
          GITHUB_TOKEN: ${{ secrets.GITHUB_TOKEN }}
    - name: Install Foundry (anvil)
      if: env.SELF_HOSTED_RUNNERS == 'false'
      uses: foundry-rs/foundry-toolchain@v1
      with:
        version: nightly-ca67d15f4abd46394b324c50e21e66f306a1162d
    - name: Run tests in release
      run: make nextest-release
    - name: Show cache stats
      if: env.SELF_HOSTED_RUNNERS == 'true'
      run: sccache --show-stats
<<<<<<< HEAD
# FIXME(das): disabled for now as the c-kzg-4844 `das` branch doesn't build on windows.
#  release-tests-windows:
#    name: release-tests-windows
#    needs: [check-labels]
#    if: needs.check-labels.outputs.skip_ci != 'true'
#    runs-on: ${{ github.repository == 'sigp/lighthouse' && fromJson('["self-hosted", "windows", "CI"]') || 'windows-2019'  }}
#    steps:
#    - uses: actions/checkout@v4
#    - name: Get latest version of stable Rust
#      if: env.SELF_HOSTED_RUNNERS == 'false'
#      uses: moonrepo/setup-rust@v1
#      with:
#          channel: stable
#          cache-target: release
#          bins: cargo-nextest
#      env:
#          GITHUB_TOKEN: ${{ secrets.GITHUB_TOKEN }}
#    - name: Install Foundry (anvil)
#      if: env.SELF_HOSTED_RUNNERS == 'false'
#      uses: foundry-rs/foundry-toolchain@v1
#      with:
#        version: nightly-ca67d15f4abd46394b324c50e21e66f306a1162d
#    - name: Install make
#      if: env.SELF_HOSTED_RUNNERS == 'false'
#      run: choco install -y make
##    - uses: KyleMayes/install-llvm-action@v1
##         if: env.SELF_HOSTED_RUNNERS == 'false'
##      with:
##        version: "16.0"
##        directory: ${{ runner.temp }}/llvm
#    - name: Set LIBCLANG_PATH
#      run: echo "LIBCLANG_PATH=$((gcm clang).source -replace "clang.exe")" >> $env:GITHUB_ENV
#    - name: Run tests in release
#      run: make nextest-release
#    - name: Show cache stats
#      if: env.SELF_HOSTED_RUNNERS == 'true'
#      run: sccache --show-stats
=======
  release-tests-windows:
    name: release-tests-windows
    needs: [check-labels]
    if: needs.check-labels.outputs.skip_ci != 'true'
    runs-on: ${{ github.repository == 'sigp/lighthouse' && fromJson('["self-hosted", "windows", "CI"]') || 'windows-2019'  }}
    steps:
    - uses: actions/checkout@v4
    - name: Get latest version of stable Rust
      if: env.SELF_HOSTED_RUNNERS == 'false'
      uses: moonrepo/setup-rust@v1
      with:
          channel: stable
          cache-target: release
          bins: cargo-nextest
      env:
          GITHUB_TOKEN: ${{ secrets.GITHUB_TOKEN }}
    - name: Install Foundry (anvil)
      if: env.SELF_HOSTED_RUNNERS == 'false'
      uses: foundry-rs/foundry-toolchain@v1
      with:
        version: nightly-ca67d15f4abd46394b324c50e21e66f306a1162d
    - name: Install make
      if: env.SELF_HOSTED_RUNNERS == 'false'
      run: choco install -y make
    - name: Set LIBCLANG_PATH
      run: echo "LIBCLANG_PATH=$((gcm clang).source -replace "clang.exe")" >> $env:GITHUB_ENV
    - name: Run tests in release
      run: make nextest-release
    - name: Show cache stats
      if: env.SELF_HOSTED_RUNNERS == 'true'
      run: sccache --show-stats
>>>>>>> f69ccc3b
  beacon-chain-tests:
    name: beacon-chain-tests
    needs: [check-labels]
    if: needs.check-labels.outputs.skip_ci != 'true'
    # Use self-hosted runners only on the sigp repo.
    runs-on: ${{ github.repository == 'sigp/lighthouse' && fromJson('["self-hosted", "linux", "CI", "large"]') || 'ubuntu-latest'  }}
    env:
        GITHUB_TOKEN: ${{ secrets.GITHUB_TOKEN }}
    steps:
    - uses: actions/checkout@v4
    - name: Get latest version of stable Rust
      if: env.SELF_HOSTED_RUNNERS == 'false'
      uses: moonrepo/setup-rust@v1
      with:
          channel: stable
          cache-target: release
          bins: cargo-nextest
    - name: Run beacon_chain tests for all known forks
      run: make test-beacon-chain
    - name: Show cache stats
      if: env.SELF_HOSTED_RUNNERS == 'true'
      run: sccache --show-stats
  op-pool-tests:
    name: op-pool-tests
    needs: [check-labels]
    if: needs.check-labels.outputs.skip_ci != 'true'
    runs-on: ubuntu-latest
    env:
        GITHUB_TOKEN: ${{ secrets.GITHUB_TOKEN }}
    steps:
    - uses: actions/checkout@v4
    - name: Get latest version of stable Rust
      uses: moonrepo/setup-rust@v1
      with:
          channel: stable
          cache-target: release
          bins: cargo-nextest
    - name: Run operation_pool tests for all known forks
      run: make test-op-pool
  network-tests:
    name: network-tests
    needs: [check-labels]
    if: needs.check-labels.outputs.skip_ci != 'true'
    runs-on: ubuntu-latest
    env:
      GITHUB_TOKEN: ${{ secrets.GITHUB_TOKEN }}
    steps:
    - uses: actions/checkout@v4
    - name: Get latest version of stable Rust
      uses: moonrepo/setup-rust@v1
      with:
        channel: stable
        cache-target: release
        bins: cargo-nextest
    - name: Run network tests for all known forks
      run: make test-network
  slasher-tests:
    name: slasher-tests
    needs: [check-labels]
    if: needs.check-labels.outputs.skip_ci != 'true'
    runs-on: ubuntu-latest
    env:
        GITHUB_TOKEN: ${{ secrets.GITHUB_TOKEN }}
    steps:
    - uses: actions/checkout@v4
    - name: Get latest version of stable Rust
      uses: moonrepo/setup-rust@v1
      with:
          channel: stable
          cache-target: release
          bins: cargo-nextest
    - name: Run slasher tests for all supported backends
      run: make test-slasher
  debug-tests-ubuntu:
    name: debug-tests-ubuntu
    needs: [check-labels]
    if: needs.check-labels.outputs.skip_ci != 'true'
    # Use self-hosted runners only on the sigp repo.
    runs-on: ${{ github.repository == 'sigp/lighthouse' && fromJson('["self-hosted", "linux", "CI", "large"]') || 'ubuntu-latest'  }}
    env:
        GITHUB_TOKEN: ${{ secrets.GITHUB_TOKEN }}
    steps:
    - uses: actions/checkout@v4
    - name: Get latest version of stable Rust
      if: env.SELF_HOSTED_RUNNERS == 'false'
      uses: moonrepo/setup-rust@v1
      with:
          channel: stable
          bins: cargo-nextest
    - name: Install Foundry (anvil)
      if: env.SELF_HOSTED_RUNNERS == 'false'
      uses: foundry-rs/foundry-toolchain@v1
      with:
        version: nightly-ca67d15f4abd46394b324c50e21e66f306a1162d
    - name: Run tests in debug
      run: make nextest-debug
    - name: Show cache stats
      if: env.SELF_HOSTED_RUNNERS == 'true'
      run: sccache --show-stats
  state-transition-vectors-ubuntu:
    name: state-transition-vectors-ubuntu
    needs: [check-labels]
    if: needs.check-labels.outputs.skip_ci != 'true'
    runs-on: ubuntu-latest
    steps:
    - uses: actions/checkout@v4
    - name: Get latest version of stable Rust
      uses: moonrepo/setup-rust@v1
      with:
          channel: stable
          cache-target: release
    - name: Run state_transition_vectors in release.
      run: make run-state-transition-tests
  ef-tests-ubuntu:
    name: ef-tests-ubuntu
    needs: [check-labels]
    if: needs.check-labels.outputs.skip_ci != 'true'
    # Use self-hosted runners only on the sigp repo.
    runs-on: ${{ github.repository == 'sigp/lighthouse' && fromJson('["self-hosted", "linux", "CI", "small"]') || 'ubuntu-latest'  }}
    env:
        GITHUB_TOKEN: ${{ secrets.GITHUB_TOKEN }}
    steps:
    - uses: actions/checkout@v4
    - name: Get latest version of stable Rust
      if: env.SELF_HOSTED_RUNNERS == 'false'
      uses: moonrepo/setup-rust@v1
      with:
          channel: stable
          cache-target: release
          bins: cargo-nextest
    - name: Run consensus-spec-tests with blst and fake_crypto
      run: make nextest-ef
    - name: Show cache stats
      if: env.SELF_HOSTED_RUNNERS == 'true'
      run: sccache --show-stats
  basic-simulator-ubuntu:
    name: basic-simulator-ubuntu
    needs: [check-labels]
    if: needs.check-labels.outputs.skip_ci != 'true'
    runs-on: ubuntu-latest
    steps:
    - uses: actions/checkout@v4
    - name: Get latest version of stable Rust
      uses: moonrepo/setup-rust@v1
      with:
          channel: stable
          cache-target: release
    - name: Run a basic beacon chain sim that starts from Bellatrix
      run: cargo run --release --bin simulator basic-sim
  fallback-simulator-ubuntu:
    name: fallback-simulator-ubuntu
    needs: [check-labels]
    if: needs.check-labels.outputs.skip_ci != 'true'
    runs-on: ubuntu-latest
    steps:
    - uses: actions/checkout@v4
    - name: Get latest version of stable Rust
      uses: moonrepo/setup-rust@v1
      with:
          channel: stable
          cache-target: release
    - name: Run a beacon chain sim which tests VC fallback behaviour
      run: cargo run --release --bin simulator fallback-sim
  execution-engine-integration-ubuntu:
    name: execution-engine-integration-ubuntu
    needs: [check-labels]
    if: needs.check-labels.outputs.skip_ci != 'true'
    runs-on: ${{ github.repository == 'sigp/lighthouse' && fromJson('["self-hosted", "linux", "CI", "small"]') || 'ubuntu-latest'  }}
    steps:
    - uses: actions/checkout@v4
    - name: Get latest version of stable Rust
      if: env.SELF_HOSTED_RUNNERS == 'false'
      uses: moonrepo/setup-rust@v1
      with:
          channel: stable
          cache-target: release
          cache: false
      env:
          GITHUB_TOKEN: ${{ secrets.GITHUB_TOKEN }}
    - name: Add go compiler to $PATH
      if: env.SELF_HOSTED_RUNNERS == 'true'
      run: echo "/usr/local/go/bin" >> $GITHUB_PATH
    - name: Run exec engine integration tests in release
      run: make test-exec-engine
  check-code:
    name: check-code
    runs-on: ubuntu-latest
    env:
      CARGO_INCREMENTAL: 1
    steps:
    - uses: actions/checkout@v4
    - name: Get latest version of stable Rust
      uses: moonrepo/setup-rust@v1
      with:
          channel: stable
          cache-target: release
          components: rustfmt,clippy
          bins: cargo-audit
    - name: Check formatting with cargo fmt
      run: make cargo-fmt
    - name: Lint code for quality and style with Clippy
      run: make lint
    - name: Certify Cargo.lock freshness
      run: git diff --exit-code Cargo.lock
    - name: Typecheck benchmark code without running it
      run: make check-benches
    - name: Validate state_processing feature arbitrary-fuzz
      run:  make arbitrary-fuzz
    - name: Run cargo audit
      run: make audit-CI
    - name: Run cargo vendor to make sure dependencies can be vendored for packaging, reproducibility and archival purpose
      run:  CARGO_HOME=$(readlink -f $HOME) make vendor
    - name: Markdown-linter
      run: make mdlint
  check-msrv:
    name: check-msrv
    runs-on: ubuntu-latest
    steps:
    - uses: actions/checkout@v4
    - name: Install Rust at Minimum Supported Rust Version (MSRV)
      run: |
        metadata=$(cargo metadata --no-deps --format-version 1)
        msrv=$(echo $metadata | jq -r '.packages | map(select(.name == "lighthouse")) | .[0].rust_version')
        rustup override set $msrv
    - name: Run cargo check
      run: cargo check --workspace
  cargo-udeps:
    name: cargo-udeps
    needs: [check-labels]
    if: needs.check-labels.outputs.skip_ci != 'true'
    runs-on: ubuntu-latest
    steps:
    - uses: actions/checkout@v4
    - name: Get latest version of nightly Rust
      uses: moonrepo/setup-rust@v1
      with:
          channel: nightly
          bins: cargo-udeps
          cache: false
      env:
          GITHUB_TOKEN: ${{ secrets.GITHUB_TOKEN }}
    - name: Create Cargo config dir
      run: mkdir -p .cargo
    - name: Install custom Cargo config
      run: cp -f .github/custom/config.toml .cargo/config.toml
    - name: Run cargo udeps to identify unused crates in the dependency graph
      run: make udeps
    env:
      # Allow warnings on Nightly
      RUSTFLAGS: ""
  compile-with-beta-compiler:
    name: compile-with-beta-compiler
    needs: [check-labels]
    if: needs.check-labels.outputs.skip_ci != 'true'
    runs-on: ubuntu-latest
    steps:
    - uses: actions/checkout@v4
    - name: Install dependencies
      run: sudo apt update && sudo apt install -y git gcc g++ make cmake pkg-config llvm-dev libclang-dev clang
    - name: Use Rust beta
      run: rustup override set beta
    - name: Run make
      run: make
  cli-check:
    name: cli-check
    needs: [check-labels]
    if: needs.check-labels.outputs.skip_ci != 'true'
    runs-on: ubuntu-latest
    steps:
    - uses: actions/checkout@v4
    - name: Get latest version of stable Rust
      uses: moonrepo/setup-rust@v1
      with:
        channel: stable
        cache-target: release
    - name: Run Makefile to trigger the bash script
      run: make cli
  # This job succeeds ONLY IF all others succeed. It is used by the merge queue to determine whether
  # a PR is safe to merge. New jobs should be added here.
  test-suite-success:
    name: test-suite-success
    if: needs.check-labels.outputs.skip_ci != 'true'
    runs-on: ubuntu-latest
    needs: [
      'check-labels',
      'target-branch-check',
      'release-tests-ubuntu',
      # FIXME(das): disabled for now as the c-kzg-4844 `das` branch doesn't build on windows.
      #      'release-tests-windows',
      'beacon-chain-tests',
      'op-pool-tests',
      'network-tests',
      'slasher-tests',
      'debug-tests-ubuntu',
      'state-transition-vectors-ubuntu',
      'ef-tests-ubuntu',
      'basic-simulator-ubuntu',
      'fallback-simulator-ubuntu',
      'execution-engine-integration-ubuntu',
      'check-code',
      'check-msrv',
      'cargo-udeps',
      'compile-with-beta-compiler',
      'cli-check',
    ]
    steps:
      - uses: actions/checkout@v4
      - name: Check that success job is dependent on all others
        run: ./scripts/ci/check-success-job.sh ./.github/workflows/test-suite.yml test-suite-success<|MERGE_RESOLUTION|>--- conflicted
+++ resolved
@@ -88,7 +88,6 @@
     - name: Show cache stats
       if: env.SELF_HOSTED_RUNNERS == 'true'
       run: sccache --show-stats
-<<<<<<< HEAD
 # FIXME(das): disabled for now as the c-kzg-4844 `das` branch doesn't build on windows.
 #  release-tests-windows:
 #    name: release-tests-windows
@@ -114,11 +113,6 @@
 #    - name: Install make
 #      if: env.SELF_HOSTED_RUNNERS == 'false'
 #      run: choco install -y make
-##    - uses: KyleMayes/install-llvm-action@v1
-##         if: env.SELF_HOSTED_RUNNERS == 'false'
-##      with:
-##        version: "16.0"
-##        directory: ${{ runner.temp }}/llvm
 #    - name: Set LIBCLANG_PATH
 #      run: echo "LIBCLANG_PATH=$((gcm clang).source -replace "clang.exe")" >> $env:GITHUB_ENV
 #    - name: Run tests in release
@@ -126,39 +120,6 @@
 #    - name: Show cache stats
 #      if: env.SELF_HOSTED_RUNNERS == 'true'
 #      run: sccache --show-stats
-=======
-  release-tests-windows:
-    name: release-tests-windows
-    needs: [check-labels]
-    if: needs.check-labels.outputs.skip_ci != 'true'
-    runs-on: ${{ github.repository == 'sigp/lighthouse' && fromJson('["self-hosted", "windows", "CI"]') || 'windows-2019'  }}
-    steps:
-    - uses: actions/checkout@v4
-    - name: Get latest version of stable Rust
-      if: env.SELF_HOSTED_RUNNERS == 'false'
-      uses: moonrepo/setup-rust@v1
-      with:
-          channel: stable
-          cache-target: release
-          bins: cargo-nextest
-      env:
-          GITHUB_TOKEN: ${{ secrets.GITHUB_TOKEN }}
-    - name: Install Foundry (anvil)
-      if: env.SELF_HOSTED_RUNNERS == 'false'
-      uses: foundry-rs/foundry-toolchain@v1
-      with:
-        version: nightly-ca67d15f4abd46394b324c50e21e66f306a1162d
-    - name: Install make
-      if: env.SELF_HOSTED_RUNNERS == 'false'
-      run: choco install -y make
-    - name: Set LIBCLANG_PATH
-      run: echo "LIBCLANG_PATH=$((gcm clang).source -replace "clang.exe")" >> $env:GITHUB_ENV
-    - name: Run tests in release
-      run: make nextest-release
-    - name: Show cache stats
-      if: env.SELF_HOSTED_RUNNERS == 'true'
-      run: sccache --show-stats
->>>>>>> f69ccc3b
   beacon-chain-tests:
     name: beacon-chain-tests
     needs: [check-labels]
