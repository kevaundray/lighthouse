--- conflicted
+++ resolved
@@ -70,13 +70,9 @@
             DOCKER_CLI_EXPERIMENTAL: enabled
             VERSION: ${{ needs.extract-version.outputs.VERSION }}
             VERSION_SUFFIX: ${{ needs.extract-version.outputs.VERSION_SUFFIX }}
-<<<<<<< HEAD
-            CROSS_FEATURES: null
-=======
             FEATURE_SUFFIX: ${{ matrix.features.version_suffix }}
             FEATURES: ${{ matrix.features.env }}
             CROSS_FEATURES: ${{ matrix.features.env }}
->>>>>>> fa1d4c70
         steps:
             - uses: actions/checkout@v3
             - name: Update Rust
